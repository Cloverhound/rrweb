--- conflicted
+++ resolved
@@ -25,20 +25,14 @@
       "path": "../packages/rrweb-snapshot"
     },
     {
-<<<<<<< HEAD
-      "name": "@rrweb/types",
-      "path": "../packages/types"
-    },
-    {
-      "name": "rrweb-cutter (package)",
-      "path": "../packages/rrweb-cutter"
-    }
-=======
       "name": "web-extension (package)",
       "path": "../packages/web-extension"
     },
-    { "name": "@rrweb/types", "path": "../packages/types" }
->>>>>>> b540c047
+    {
+      "name": "@rrweb/cutter (package)",
+      "path": "../packages/rrweb-cutter"
+    },
+    { "name": "@rrweb/types (package)", "path": "../packages/types" }
   ],
   "settings": {
     "jest.disabledWorkspaceFolders": [
