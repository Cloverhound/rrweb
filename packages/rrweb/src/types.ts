--- conflicted
+++ resolved
@@ -1,7 +1,5 @@
 import type {
-  serializedNodeWithId,
   Mirror,
-  INode,
   MaskInputOptions,
   SlimDOMOptions,
   MaskInputFn,
@@ -15,236 +13,6 @@
 import type { RRNode } from 'rrdom';
 import type { CanvasManager } from './record/observers/canvas/canvas-manager';
 import type { StylesheetManager } from './record/stylesheet-manager';
-<<<<<<< HEAD
-import type CrossOriginIframeMirror from './record/cross-origin-iframe-mirror';
-
-export enum EventType {
-  DomContentLoaded,
-  Load,
-  FullSnapshot,
-  IncrementalSnapshot,
-  Meta,
-  Custom,
-  Plugin,
-}
-
-export type domContentLoadedEvent = {
-  type: EventType.DomContentLoaded;
-  data: unknown;
-};
-
-export type loadedEvent = {
-  type: EventType.Load;
-  data: unknown;
-};
-
-export type fullSnapshotEvent = {
-  type: EventType.FullSnapshot;
-  data: {
-    node: serializedNodeWithId;
-    initialOffset: {
-      top: number;
-      left: number;
-    };
-  };
-};
-
-export type incrementalSnapshotEvent = {
-  type: EventType.IncrementalSnapshot;
-  data: incrementalData;
-};
-
-export type metaEvent = {
-  type: EventType.Meta;
-  data: {
-    href: string;
-    width: number;
-    height: number;
-  };
-};
-
-export type customEvent<T = unknown> = {
-  type: EventType.Custom;
-  data: {
-    tag: string;
-    payload: T;
-  };
-};
-
-export type pluginEvent<T = unknown> = {
-  type: EventType.Plugin;
-  data: {
-    plugin: string;
-    payload: T;
-  };
-};
-
-export enum IncrementalSource {
-  Mutation,
-  MouseMove,
-  MouseInteraction,
-  Scroll,
-  ViewportResize,
-  Input,
-  TouchMove,
-  MediaInteraction,
-  StyleSheetRule,
-  CanvasMutation,
-  Font,
-  Log,
-  Drag,
-  StyleDeclaration,
-  Selection,
-  AdoptedStyleSheet,
-}
-
-export type mutationData = {
-  source: IncrementalSource.Mutation;
-} & mutationCallbackParam;
-
-export type mousemoveData = {
-  source:
-    | IncrementalSource.MouseMove
-    | IncrementalSource.TouchMove
-    | IncrementalSource.Drag;
-  positions: mousePosition[];
-};
-
-export type mouseInteractionData = {
-  source: IncrementalSource.MouseInteraction;
-} & mouseInteractionParam;
-
-export type scrollData = {
-  source: IncrementalSource.Scroll;
-} & scrollPosition;
-
-export type viewportResizeData = {
-  source: IncrementalSource.ViewportResize;
-} & viewportResizeDimension;
-
-export type inputData = {
-  source: IncrementalSource.Input;
-  id: number;
-} & inputValue;
-
-export type mediaInteractionData = {
-  source: IncrementalSource.MediaInteraction;
-} & mediaInteractionParam;
-
-export type styleSheetRuleData = {
-  source: IncrementalSource.StyleSheetRule;
-} & styleSheetRuleParam;
-
-export type styleDeclarationData = {
-  source: IncrementalSource.StyleDeclaration;
-} & styleDeclarationParam;
-
-export type canvasMutationData = {
-  source: IncrementalSource.CanvasMutation;
-} & canvasMutationParam;
-
-export type fontData = {
-  source: IncrementalSource.Font;
-} & fontParam;
-
-export type selectionData = {
-  source: IncrementalSource.Selection;
-} & selectionParam;
-
-export type adoptedStyleSheetData = {
-  source: IncrementalSource.AdoptedStyleSheet;
-} & adoptedStyleSheetParam;
-
-export type incrementalData =
-  | mutationData
-  | mousemoveData
-  | mouseInteractionData
-  | scrollData
-  | viewportResizeData
-  | inputData
-  | mediaInteractionData
-  | styleSheetRuleData
-  | canvasMutationData
-  | fontData
-  | selectionData
-  | styleDeclarationData
-  | adoptedStyleSheetData;
-
-export type event =
-  | domContentLoadedEvent
-  | loadedEvent
-  | fullSnapshotEvent
-  | incrementalSnapshotEvent
-  | metaEvent
-  | customEvent
-  | pluginEvent;
-
-export type eventWithTime = event & {
-  timestamp: number;
-  delay?: number;
-};
-
-export type canvasEventWithTime = eventWithTime & {
-  type: EventType.IncrementalSnapshot;
-  data: canvasMutationData;
-};
-
-export type blockClass = string | RegExp;
-
-export type maskTextClass = string | RegExp;
-
-export type SamplingStrategy = Partial<{
-  /**
-   * false means not to record mouse/touch move events
-   * number is the throttle threshold of recording mouse/touch move
-   */
-  mousemove: boolean | number;
-  /**
-   * number is the throttle threshold of mouse/touch move callback
-   */
-  mousemoveCallback: number;
-  /**
-   * false means not to record mouse interaction events
-   * can also specify record some kinds of mouse interactions
-   */
-  mouseInteraction: boolean | Record<string, boolean | undefined>;
-  /**
-   * number is the throttle threshold of recording scroll
-   */
-  scroll: number;
-  /**
-   * number is the throttle threshold of recording media interactions
-   */
-  media: number;
-  /**
-   * 'all' will record all the input events
-   * 'last' will only record the last input value while input a sequence of chars
-   */
-  input: 'all' | 'last';
-  /**
-   * 'all' will record every single canvas call
-   * number between 1 and 60, will record an image snapshots in a web-worker a (maximum) number of times per second.
-   *                          Number only supported where [`OffscreenCanvas`](http://mdn.io/offscreencanvas) is supported.
-   */
-  canvas: 'all' | number;
-}>;
-
-export type RecordPlugin<TOptions = unknown> = {
-  name: string;
-  observer?: (
-    cb: (...args: Array<unknown>) => void,
-    win: IWindow,
-    options: TOptions,
-  ) => listenerHandler;
-  eventProcessor?: <TExtend>(event: eventWithTime) => eventWithTime & TExtend;
-  getMirror?: (mirrors: {
-    nodeMirror: Mirror;
-    crossOriginIframeMirror: CrossOriginIframeMirror;
-    crossOriginIframeStyleMirror: CrossOriginIframeMirror;
-  }) => void;
-  options: TOptions;
-};
-=======
 import type {
   addedNodeMutation,
   blockClass,
@@ -269,7 +37,6 @@
   styleSheetRuleCallback,
   viewportResizeCallback,
 } from '@rrweb/types';
->>>>>>> 98e71cd0
 
 export type recordOptions<T> = {
   emit?: (e: T, isCheckout?: boolean) => void;
@@ -425,32 +192,11 @@
   interface Window {
     FontFace: typeof FontFace;
   }
-<<<<<<< HEAD
 }
-
-export type IWindow = Window & typeof globalThis;
-
-export type Optional<T, K extends keyof T> = Pick<Partial<T>, K> & Omit<T, K>;
-
-export type GetTypedKeys<Obj extends object, ValueType> = TakeTypeHelper<
-  Obj,
-  ValueType
->[keyof TakeTypeHelper<Obj, ValueType>];
-export type TakeTypeHelper<Obj extends object, ValueType> = {
-  [K in keyof Obj]: Obj[K] extends ValueType ? K : never;
-};
-
-export type TakeTypedKeyValues<Obj extends object, Type> = Pick<
-  Obj,
-  TakeTypeHelper<Obj, Type>[keyof TakeTypeHelper<Obj, Type>]
->;
 
 export type CrossOriginIframeMessageEventContent<T = eventWithTime> = {
   type: 'rrweb';
   event: T;
   isCheckout?: boolean;
 };
-export type CrossOriginIframeMessageEvent = MessageEvent<CrossOriginIframeMessageEventContent>;
-=======
-}
->>>>>>> 98e71cd0
+export type CrossOriginIframeMessageEvent = MessageEvent<CrossOriginIframeMessageEventContent>;