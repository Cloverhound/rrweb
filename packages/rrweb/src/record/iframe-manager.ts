--- conflicted
+++ resolved
@@ -1,17 +1,9 @@
 import type { Mirror, serializedNodeWithId } from 'rrweb-snapshot';
-<<<<<<< HEAD
 import { genId } from 'rrweb-snapshot';
-import {
-  CrossOriginIframeMessageEvent,
-  EventType,
-  eventWithTime,
-  IncrementalSource,
-  mutationCallBack,
-} from '../types';
+import type { CrossOriginIframeMessageEvent } from '../types';
 import CrossOriginIframeMirror from './cross-origin-iframe-mirror';
-=======
-import type { mutationCallBack } from '@rrweb/types';
->>>>>>> 98e71cd0
+import { EventType, IncrementalSource } from '@rrweb/types';
+import type { eventWithTime, mutationCallBack } from '@rrweb/types';
 import type { StylesheetManager } from './stylesheet-manager';
 
 export class IframeManager {
