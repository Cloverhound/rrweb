import type { listenerHandler, RecordPlugin, IWindow } from '../../../types';
import { patch } from '../../../utils';
import { ErrorStackParser, StackFrame } from './error-stack-parser';
import { stringify } from './stringify';

export type StringifyOptions = {
  // limit of string length
  stringLengthLimit?: number;
  /**
   * limit of number of keys in an object
   * if an object contains more keys than this limit, we would call its toString function directly
   */
  numOfKeysLimit: number;
  /**
   * limit number of depth in an object
   * if an object is too deep, toString process may cause browser OOM
   */
  depthOfLimit: number;
};

type LogRecordOptions = {
  level?: LogLevel[];
  lengthThreshold?: number;
  stringifyOptions?: StringifyOptions;
  logger?: Logger | 'console';
};

const defaultLogOptions: LogRecordOptions = {
  level: [
    'assert',
    'clear',
    'count',
    'countReset',
    'debug',
    'dir',
    'dirxml',
    'error',
    'group',
    'groupCollapsed',
    'groupEnd',
    'info',
    'log',
    'table',
    'time',
    'timeEnd',
    'timeLog',
    'trace',
    'warn',
  ],
  lengthThreshold: 1000,
  logger: 'console',
};

export type LogData = {
  level: LogLevel;
  trace: string[];
  payload: string[];
};

type logCallback = (p: LogData) => void;

/* fork from interface Console */
// all kinds of console functions
export type Logger = {
  assert?: typeof console.assert;
  clear?: typeof console.clear;
  count?: typeof console.count;
  countReset?: typeof console.countReset;
  debug?: typeof console.debug;
  dir?: typeof console.dir;
  dirxml?: typeof console.dirxml;
  error?: typeof console.error;
  group?: typeof console.group;
  groupCollapsed?: typeof console.groupCollapsed;
  groupEnd?: () => void;
  info?: typeof console.info;
  log?: typeof console.log;
  table?: typeof console.table;
  time?: typeof console.time;
  timeEnd?: typeof console.timeEnd;
  timeLog?: typeof console.timeLog;
  trace?: typeof console.trace;
  warn?: typeof console.warn;
};

export type LogLevel = keyof Logger;

function initLogObserver(
  cb: logCallback,
  win: IWindow, // top window or in an iframe
  options: LogRecordOptions,
): listenerHandler {
  const logOptions = (options
    ? Object.assign({}, defaultLogOptions, options)
    : defaultLogOptions) as {
    level: LogLevel[];
    lengthThreshold: number;
    stringifyOptions?: StringifyOptions;
    logger: Logger | 'console';
  };
  const loggerType = logOptions.logger;
  if (!loggerType) {
<<<<<<< HEAD
    // eslint-disable-next-line @typescript-eslint/no-empty-function
    return () => {};
=======
    return () => {
      //
    };
>>>>>>> 72874f2f
  }
  let logger: Logger;
  if (typeof loggerType === 'string') {
    logger = win[loggerType];
  } else {
    logger = loggerType;
  }
  let logCount = 0;
  const cancelHandlers: listenerHandler[] = [];
  // add listener to thrown errors
  if (logOptions.level.includes('error')) {
    if (window) {
      const errorHandler = (event: ErrorEvent) => {
        const message = event.message,
          error = event.error as Error;
        const trace: string[] = ErrorStackParser.parse(
          error,
        ).map((stackFrame: StackFrame) => stackFrame.toString());
        const payload = [stringify(message, logOptions.stringifyOptions)];
        cb({
          level: 'error',
          trace,
          payload,
        });
      };
      window.addEventListener('error', errorHandler);
      cancelHandlers.push(() => {
        if (window) window.removeEventListener('error', errorHandler);
      });
    }
  }
  for (const levelType of logOptions.level) {
    cancelHandlers.push(replace(logger, levelType));
  }
  return () => {
    cancelHandlers.forEach((h) => h());
  };

  /**
   * replace the original console function and record logs
   * @param logger - the logger object such as Console
   * @param level - the name of log function to be replaced
   */
  function replace(_logger: Logger, level: LogLevel) {
    if (!_logger[level]) {
<<<<<<< HEAD
      // eslint-disable-next-line @typescript-eslint/no-empty-function
      return () => {};
=======
      return () => {
        //
      };
>>>>>>> 72874f2f
    }
    // replace the logger.{level}. return a restore function
    return patch(
      _logger,
      level,
      (original: (...args: Array<unknown>) => void) => {
        return (...args: Array<unknown>) => {
          original.apply(this, args);
          try {
            const trace = ErrorStackParser.parse(new Error())
              .map((stackFrame: StackFrame) => stackFrame.toString())
              .splice(1); // splice(1) to omit the hijacked log function
            const payload = args.map((s) =>
              stringify(s, logOptions.stringifyOptions),
            );
            logCount++;
            if (logCount < logOptions.lengthThreshold) {
              cb({
                level,
                trace,
                payload,
              });
            } else if (logCount === logOptions.lengthThreshold) {
              // notify the user
              cb({
                level: 'warn',
                trace: [],
                payload: [
                  stringify('The number of log records reached the threshold.'),
                ],
              });
            }
          } catch (error) {
            original('rrweb logger error:', error, ...args);
          }
        };
      },
    );
  }
}

export const PLUGIN_NAME = 'rrweb/console@1';

export const getRecordConsolePlugin: (
  options?: LogRecordOptions,
) => RecordPlugin = (options) => ({
  name: PLUGIN_NAME,
  observer: initLogObserver,
  options: options,
});<|MERGE_RESOLUTION|>--- conflicted
+++ resolved
@@ -100,14 +100,9 @@
   };
   const loggerType = logOptions.logger;
   if (!loggerType) {
-<<<<<<< HEAD
-    // eslint-disable-next-line @typescript-eslint/no-empty-function
-    return () => {};
-=======
     return () => {
       //
     };
->>>>>>> 72874f2f
   }
   let logger: Logger;
   if (typeof loggerType === 'string') {
@@ -153,14 +148,9 @@
    */
   function replace(_logger: Logger, level: LogLevel) {
     if (!_logger[level]) {
-<<<<<<< HEAD
-      // eslint-disable-next-line @typescript-eslint/no-empty-function
-      return () => {};
-=======
       return () => {
         //
       };
->>>>>>> 72874f2f
     }
     // replace the logger.{level}. return a restore function
     return patch(
