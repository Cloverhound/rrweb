import {
  rebuild,
  buildNodeWithSN,
  NodeType,
  BuildCache,
  createCache,
  Mirror,
  createMirror,
} from 'rrweb-snapshot';
import {
  RRDocument,
  StyleRuleType,
  createOrGetNode,
  buildFromNode,
  buildFromDom,
  diff,
  getDefaultSN,
} from 'rrdom';
import type {
  RRNode,
  RRElement,
  RRStyleElement,
  RRIFrameElement,
  RRMediaElement,
  RRCanvasElement,
  ReplayerHandler,
  Mirror as RRDOMMirror,
  VirtualStyleRules,
} from 'rrdom';
import * as mittProxy from 'mitt';
import { polyfill as smoothscrollPolyfill } from './smoothscroll';
import { Timer } from './timer';
import { createPlayerService, createSpeedService } from './machine';
import {
  EventType,
  IncrementalSource,
  fullSnapshotEvent,
  eventWithTime,
  MouseInteractions,
  playerConfig,
  playerMetaData,
  viewportResizeDimension,
  missingNodeMap,
  addedNodeMutation,
  incrementalSnapshotEvent,
  incrementalData,
  ReplayerEvents,
  Handler,
  Emitter,
  MediaInteractions,
  metaEvent,
  mutationData,
  scrollData,
  inputData,
  canvasMutationData,
  styleValueWithPriority,
  mouseMovePos,
  IWindow,
  canvasMutationCommand,
  canvasMutationParam,
  canvasEventWithTime,
} from '../types';
import {
  polyfill,
  queueToResolveTrees,
  iterateResolveTree,
  AppendedIframe,
  getBaseDimension,
  hasShadowRoot,
  isSerializedIframe,
  getNestedRule,
  getPositionsAndIndex,
  uniqueTextMutations,
} from '../utils';
import getInjectStyleRules from './styles/inject-style';
import './styles/style.css';
import canvasMutation from './canvas';
import { deserializeArg } from './canvas/deserialize-args';

const SKIP_TIME_THRESHOLD = 10 * 1000;
const SKIP_TIME_INTERVAL = 5 * 1000;

// https://github.com/rollup/rollup/issues/1267#issuecomment-296395734
const mitt = mittProxy.default || mittProxy;

const REPLAY_CONSOLE_PREFIX = '[replayer]';

const defaultMouseTailConfig = {
  duration: 500,
  lineCap: 'round',
  lineWidth: 3,
  strokeStyle: 'red',
} as const;

function indicatesTouchDevice(e: eventWithTime) {
  return (
    e.type == EventType.IncrementalSnapshot &&
    (e.data.source == IncrementalSource.TouchMove ||
      (e.data.source == IncrementalSource.MouseInteraction &&
        e.data.type == MouseInteractions.TouchStart))
  );
}

export class Replayer {
  public wrapper: HTMLDivElement;
  public iframe: HTMLIFrameElement;

  public service: ReturnType<typeof createPlayerService>;
  public speedService: ReturnType<typeof createSpeedService>;
  public get timer() {
    return this.service.state.context.timer;
  }

  public config: playerConfig;

  // In the fast-forward process, if the virtual-dom optimization is used, this flag value is true.
  public usingVirtualDom = false;
  public virtualDom: RRDocument = new RRDocument();

  private mouse: HTMLDivElement;
  private mouseTail: HTMLCanvasElement | null = null;
  private tailPositions: Array<{ x: number; y: number }> = [];

  private emitter: Emitter = mitt();

  private nextUserInteractionEvent: eventWithTime | null;

  // tslint:disable-next-line: variable-name
  private legacy_missingNodeRetryMap: missingNodeMap = {};

  // The replayer uses the cache to speed up replay and scrubbing.
  private cache: BuildCache = createCache();

  private imageMap: Map<eventWithTime | string, HTMLImageElement> = new Map();
  private canvasEventMap: Map<eventWithTime, canvasMutationParam> = new Map();

  private mirror: Mirror = createMirror();

  private firstFullSnapshot: eventWithTime | true | null = null;

  private newDocumentQueue: addedNodeMutation[] = [];

  private mousePos: mouseMovePos | null = null;
  private touchActive: boolean | null = null;

  constructor(
    events: Array<eventWithTime | string>,
    config?: Partial<playerConfig>,
  ) {
    if (!config?.liveMode && events.length < 2) {
      throw new Error('Replayer need at least 2 events.');
    }
    const defaultConfig: playerConfig = {
      speed: 1,
      maxSpeed: 360,
      root: document.body,
      loadTimeout: 0,
      skipInactive: false,
      showWarning: true,
      showDebug: false,
      blockClass: 'rr-block',
      liveMode: false,
      insertStyleRules: [],
      triggerFocus: true,
      UNSAFE_replayCanvas: false,
      pauseAnimation: true,
      mouseTail: defaultMouseTailConfig,
      useVirtualDom: true, // Virtual-dom optimization is enabled by default.
    };
    this.config = Object.assign({}, defaultConfig, config);

    this.handleResize = this.handleResize.bind(this);
    this.getCastFn = this.getCastFn.bind(this);
    this.applyEventsSynchronously = this.applyEventsSynchronously.bind(this);
    this.emitter.on(ReplayerEvents.Resize, this.handleResize as Handler);

    this.setupDom();

    this.emitter.on(ReplayerEvents.Flush, () => {
      if (this.usingVirtualDom) {
        const replayerHandler: ReplayerHandler = {
          mirror: this.mirror,
          applyCanvas: (
            canvasEvent: canvasEventWithTime,
            canvasMutationData: canvasMutationData,
            target: HTMLCanvasElement,
          ) => {
            void canvasMutation({
              event: canvasEvent,
              mutation: canvasMutationData,
              target,
              imageMap: this.imageMap,
              canvasEventMap: this.canvasEventMap,
              errorHandler: this.warnCanvasMutationFailed.bind(this),
            });
          },
          applyInput: this.applyInput.bind(this),
          applyScroll: this.applyScroll.bind(this),
        };
        diff(
          this.iframe.contentDocument!,
          this.virtualDom,
          replayerHandler,
          this.virtualDom.mirror,
        );
        this.virtualDom.destroyTree();
        this.usingVirtualDom = false;

        // If these legacy missing nodes haven't been resolved, they should be converted to real Nodes.
        if (Object.keys(this.legacy_missingNodeRetryMap).length) {
          for (const key in this.legacy_missingNodeRetryMap) {
            try {
              const value = this.legacy_missingNodeRetryMap[key];
              const realNode = createOrGetNode(
                value.node as RRNode,
                this.mirror,
                this.virtualDom.mirror,
              );
              diff(
                realNode,
                value.node as RRNode,
                replayerHandler,
                this.virtualDom.mirror,
              );
              value.node = realNode;
            } catch (error) {
              if (this.config.showWarning) {
                console.warn(error);
              }
            }
          }
        }
      }

      if (this.mousePos) {
        this.moveAndHover(
          this.mousePos.x,
          this.mousePos.y,
          this.mousePos.id,
          true,
          this.mousePos.debugData,
        );
      }
      this.mousePos = null;
    });
    this.emitter.on(ReplayerEvents.PlayBack, () => {
      this.firstFullSnapshot = null;
      this.mirror.reset();
    });

    const timer = new Timer([], config?.speed || defaultConfig.speed);
    this.service = createPlayerService(
      {
        events: events
          .map((e) => {
            if (config && config.unpackFn) {
              return config.unpackFn(e as string);
            }
            return e as eventWithTime;
          })
          .sort((a1, a2) => a1.timestamp - a2.timestamp),
        timer,
        timeOffset: 0,
        baselineTime: 0,
        lastPlayedEvent: null,
      },
      {
        getCastFn: this.getCastFn,
        applyEventsSynchronously: this.applyEventsSynchronously,
        emitter: this.emitter,
      },
    );
    this.service.start();
    this.service.subscribe((state) => {
      this.emitter.emit(ReplayerEvents.StateChange, {
        player: state,
      });
    });
    this.speedService = createSpeedService({
      normalSpeed: -1,
      timer,
    });
    this.speedService.start();
    this.speedService.subscribe((state) => {
      this.emitter.emit(ReplayerEvents.StateChange, {
        speed: state,
      });
    });

    // rebuild first full snapshot as the poster of the player
    // maybe we can cache it for performance optimization
    const firstMeta = this.service.state.context.events.find(
      (e) => e.type === EventType.Meta,
    );
    const firstFullsnapshot = this.service.state.context.events.find(
      (e) => e.type === EventType.FullSnapshot,
    );
    if (firstMeta) {
      const { width, height } = firstMeta.data as metaEvent['data'];
      setTimeout(() => {
        this.emitter.emit(ReplayerEvents.Resize, {
          width,
          height,
        });
      }, 0);
    }
    if (firstFullsnapshot) {
      setTimeout(() => {
        // when something has been played, there is no need to rebuild poster
        if (this.firstFullSnapshot) {
          // true if any other fullSnapshot has been executed by Timer already
          return;
        }
        this.firstFullSnapshot = firstFullsnapshot;
        this.rebuildFullSnapshot(
          firstFullsnapshot as fullSnapshotEvent & { timestamp: number },
        );
        this.iframe.contentWindow!.scrollTo(
          (firstFullsnapshot as fullSnapshotEvent).data.initialOffset,
        );
      }, 1);
    }
    if (this.service.state.context.events.find(indicatesTouchDevice)) {
      this.mouse.classList.add('touch-device');
    }
  }

  public on(event: string, handler: Handler) {
    this.emitter.on(event, handler);
    return this;
  }

  public off(event: string, handler: Handler) {
    this.emitter.off(event, handler);
    return this;
  }

  public setConfig(config: Partial<playerConfig>) {
    Object.keys(config).forEach((key) => {
      const newConfigValue = config[key as keyof playerConfig];
      (this.config as Record<keyof playerConfig, typeof newConfigValue>)[
        key as keyof playerConfig
      ] = config[key as keyof playerConfig];
    });
    if (!this.config.skipInactive) {
      this.backToNormal();
    }
    if (typeof config.speed !== 'undefined') {
      this.speedService.send({
        type: 'SET_SPEED',
        payload: {
          speed: config.speed,
        },
      });
    }
    if (typeof config.mouseTail !== 'undefined') {
      if (config.mouseTail === false) {
        if (this.mouseTail) {
          this.mouseTail.style.display = 'none';
        }
      } else {
        if (!this.mouseTail) {
          this.mouseTail = document.createElement('canvas');
          this.mouseTail.width = Number.parseFloat(this.iframe.width);
          this.mouseTail.height = Number.parseFloat(this.iframe.height);
          this.mouseTail.classList.add('replayer-mouse-tail');
          this.wrapper.insertBefore(this.mouseTail, this.iframe);
        }
        this.mouseTail.style.display = 'inherit';
      }
    }
  }

  public getMetaData(): playerMetaData {
    const firstEvent = this.service.state.context.events[0];
    const lastEvent = this.service.state.context.events[
      this.service.state.context.events.length - 1
    ];
    return {
      startTime: firstEvent.timestamp,
      endTime: lastEvent.timestamp,
      totalTime: lastEvent.timestamp - firstEvent.timestamp,
    };
  }

  public getCurrentTime(): number {
    return this.timer.timeOffset + this.getTimeOffset();
  }

  public getTimeOffset(): number {
    const { baselineTime, events } = this.service.state.context;
    return baselineTime - events[0].timestamp;
  }

  public getMirror(): Mirror {
    return this.mirror;
  }

  /**
   * This API was designed to be used as play at any time offset.
   * Since we minimized the data collected from recorder, we do not
   * have the ability of undo an event.
   * So the implementation of play at any time offset will always iterate
   * all of the events, cast event before the offset synchronously
   * and cast event after the offset asynchronously with timer.
   * @param timeOffset - number
   */
  public play(timeOffset = 0) {
    if (this.service.state.matches('paused')) {
      this.service.send({ type: 'PLAY', payload: { timeOffset } });
    } else {
      this.service.send({ type: 'PAUSE' });
      this.service.send({ type: 'PLAY', payload: { timeOffset } });
    }
    this.iframe.contentDocument
      ?.getElementsByTagName('html')[0]
      ?.classList.remove('rrweb-paused');
    this.emitter.emit(ReplayerEvents.Start);
  }

  public pause(timeOffset?: number) {
    if (timeOffset === undefined && this.service.state.matches('playing')) {
      this.service.send({ type: 'PAUSE' });
    }
    if (typeof timeOffset === 'number') {
      this.play(timeOffset);
      this.service.send({ type: 'PAUSE' });
    }
    this.iframe.contentDocument
      ?.getElementsByTagName('html')[0]
      ?.classList.add('rrweb-paused');
    this.emitter.emit(ReplayerEvents.Pause);
  }

  public resume(timeOffset = 0) {
    console.warn(
      `The 'resume' will be departed in 1.0. Please use 'play' method which has the same interface.`,
    );
    this.play(timeOffset);
    this.emitter.emit(ReplayerEvents.Resume);
  }

  public startLive(baselineTime?: number) {
    this.service.send({ type: 'TO_LIVE', payload: { baselineTime } });
  }

  public addEvent(rawEvent: eventWithTime | string) {
    const event = this.config.unpackFn
      ? this.config.unpackFn(rawEvent as string)
      : (rawEvent as eventWithTime);
    if (indicatesTouchDevice(event)) {
      this.mouse.classList.add('touch-device');
    }
    void Promise.resolve().then(() =>
      this.service.send({ type: 'ADD_EVENT', payload: { event } }),
    );
  }

  public enableInteract() {
    this.iframe.setAttribute('scrolling', 'auto');
    this.iframe.style.pointerEvents = 'auto';
  }

  public disableInteract() {
    this.iframe.setAttribute('scrolling', 'no');
    this.iframe.style.pointerEvents = 'none';
  }

  /**
   * Empties the replayer's cache and reclaims memory.
   * The replayer will use this cache to speed up the playback.
   */
  public resetCache() {
    this.cache = createCache();
  }

  private setupDom() {
    this.wrapper = document.createElement('div');
    this.wrapper.classList.add('replayer-wrapper');
    this.config.root.appendChild(this.wrapper);

    this.mouse = document.createElement('div');
    this.mouse.classList.add('replayer-mouse');
    this.wrapper.appendChild(this.mouse);

    if (this.config.mouseTail !== false) {
      this.mouseTail = document.createElement('canvas');
      this.mouseTail.classList.add('replayer-mouse-tail');
      this.mouseTail.style.display = 'inherit';
      this.wrapper.appendChild(this.mouseTail);
    }

    this.iframe = document.createElement('iframe');
    const attributes = ['allow-same-origin'];
    if (this.config.UNSAFE_replayCanvas) {
      attributes.push('allow-scripts');
    }
    // hide iframe before first meta event
    this.iframe.style.display = 'none';
    this.iframe.setAttribute('sandbox', attributes.join(' '));
    this.disableInteract();
    this.wrapper.appendChild(this.iframe);
    if (this.iframe.contentWindow && this.iframe.contentDocument) {
      smoothscrollPolyfill(
        this.iframe.contentWindow,
        this.iframe.contentDocument,
      );

      polyfill(this.iframe.contentWindow as IWindow);
    }
  }

  private handleResize = (dimension: viewportResizeDimension) => {
    this.iframe.style.display = 'inherit';
    for (const el of [this.mouseTail, this.iframe]) {
      if (!el) {
        continue;
      }
      el.setAttribute('width', String(dimension.width));
      el.setAttribute('height', String(dimension.height));
    }
  };

  private applyEventsSynchronously = (events: Array<eventWithTime>) => {
    for (const event of events) {
      switch (event.type) {
        case EventType.DomContentLoaded:
        case EventType.Load:
        case EventType.Custom:
          continue;
        case EventType.FullSnapshot:
        case EventType.Meta:
        case EventType.Plugin:
        case EventType.IncrementalSnapshot:
          break;
        default:
          break;
      }
      const castFn = this.getCastFn(event, true);
      castFn();
    }
    if (this.touchActive === true) {
      this.mouse.classList.add('touch-active');
    } else if (this.touchActive === false) {
      this.mouse.classList.remove('touch-active');
    }
    this.touchActive = null;
  };

  private getCastFn = (event: eventWithTime, isSync = false) => {
    let castFn: undefined | (() => void);
    switch (event.type) {
      case EventType.DomContentLoaded:
      case EventType.Load:
        break;
      case EventType.Custom:
        castFn = () => {
          /**
           * emit custom-event and pass the event object.
           *
           * This will add more value to the custom event and allows the client to react for custom-event.
           */
          this.emitter.emit(ReplayerEvents.CustomEvent, event);
        };
        break;
      case EventType.Meta:
        castFn = () =>
          this.emitter.emit(ReplayerEvents.Resize, {
            width: event.data.width,
            height: event.data.height,
          });
        break;
      case EventType.FullSnapshot:
        castFn = () => {
          if (this.firstFullSnapshot) {
            if (this.firstFullSnapshot === event) {
              // we've already built this exact FullSnapshot when the player was mounted, and haven't built any other FullSnapshot since
              this.firstFullSnapshot = true; // forget as we might need to re-execute this FullSnapshot later e.g. to rebuild after scrubbing
              return;
            }
          } else {
            // Timer (requestAnimationFrame) can be faster than setTimeout(..., 1)
            this.firstFullSnapshot = true;
          }
          this.rebuildFullSnapshot(event, isSync);
          this.iframe.contentWindow!.scrollTo(event.data.initialOffset);
        };
        break;
      case EventType.IncrementalSnapshot:
        castFn = () => {
          this.applyIncremental(event, isSync);
          if (isSync) {
            // do not check skip in sync
            return;
          }
          if (event === this.nextUserInteractionEvent) {
            this.nextUserInteractionEvent = null;
            this.backToNormal();
          }
          if (this.config.skipInactive && !this.nextUserInteractionEvent) {
            for (const _event of this.service.state.context.events) {
              if (_event.timestamp <= event.timestamp) {
                continue;
              }
              if (this.isUserInteraction(_event)) {
                if (
                  _event.delay! - event.delay! >
                  SKIP_TIME_THRESHOLD *
                    this.speedService.state.context.timer.speed
                ) {
                  this.nextUserInteractionEvent = _event;
                }
                break;
              }
            }
            if (this.nextUserInteractionEvent) {
              const skipTime =
                this.nextUserInteractionEvent.delay! - event.delay!;
              const payload = {
                speed: Math.min(
                  Math.round(skipTime / SKIP_TIME_INTERVAL),
                  this.config.maxSpeed,
                ),
              };
              this.speedService.send({ type: 'FAST_FORWARD', payload });
              this.emitter.emit(ReplayerEvents.SkipStart, payload);
            }
          }
        };
        break;
      default:
    }
    const wrappedCastFn = () => {
      if (castFn) {
        castFn();
      }

      for (const plugin of this.config.plugins || []) {
        plugin.handler(event, isSync, { replayer: this });
      }

      this.service.send({ type: 'CAST_EVENT', payload: { event } });

      // events are kept sorted by timestamp, check if this is the last event
      const last_index = this.service.state.context.events.length - 1;
      if (event === this.service.state.context.events[last_index]) {
        const finish = () => {
          if (last_index < this.service.state.context.events.length - 1) {
            // more events have been added since the setTimeout
            return;
          }
          this.backToNormal();
          this.service.send('END');
          this.emitter.emit(ReplayerEvents.Finish);
        };
        if (
          event.type === EventType.IncrementalSnapshot &&
          event.data.source === IncrementalSource.MouseMove &&
          event.data.positions.length
        ) {
          // defer finish event if the last event is a mouse move
          setTimeout(() => {
            finish();
          }, Math.max(0, -event.data.positions[0].timeOffset + 50)); // Add 50 to make sure the timer would check the last mousemove event. Otherwise, the timer may be stopped by the service before checking the last event.
        } else {
          finish();
        }
      }

      this.emitter.emit(ReplayerEvents.EventCast, event);
    };
    return wrappedCastFn;
  };

  private rebuildFullSnapshot(
    event: fullSnapshotEvent & { timestamp: number },
    isSync = false,
  ) {
    if (!this.iframe.contentDocument) {
      return console.warn('Looks like your replayer has been destroyed.');
    }
    if (Object.keys(this.legacy_missingNodeRetryMap).length) {
      console.warn(
        'Found unresolved missing node map',
        this.legacy_missingNodeRetryMap,
      );
    }
    this.legacy_missingNodeRetryMap = {};
    const collected: AppendedIframe[] = [];
    rebuild(event.data.node, {
      doc: this.iframe.contentDocument,
      afterAppend: (builtNode) => {
        this.collectIframeAndAttachDocument(collected, builtNode);
      },
      cache: this.cache,
      mirror: this.mirror,
    });
    for (const { mutationInQueue, builtNode } of collected) {
      this.attachDocumentToIframe(mutationInQueue, builtNode);
      this.newDocumentQueue = this.newDocumentQueue.filter(
        (m) => m !== mutationInQueue,
      );
    }
    const { documentElement, head } = this.iframe.contentDocument;
    this.insertStyleRules(documentElement, head);
    if (!this.service.state.matches('playing')) {
      this.iframe.contentDocument
        .getElementsByTagName('html')[0]
        .classList.add('rrweb-paused');
    }
    this.emitter.emit(ReplayerEvents.FullsnapshotRebuilded, event);
    if (!isSync) {
      this.waitForStylesheetLoad();
    }
    if (this.config.UNSAFE_replayCanvas) {
      void this.preloadAllImages();
    }
  }

  private insertStyleRules(
    documentElement: HTMLElement | RRElement,
    head: HTMLHeadElement | RRElement,
  ) {
    const injectStylesRules = getInjectStyleRules(
      this.config.blockClass,
    ).concat(this.config.insertStyleRules);
    if (this.config.pauseAnimation) {
      injectStylesRules.push(
        'html.rrweb-paused *, html.rrweb-paused *:before, html.rrweb-paused *:after { animation-play-state: paused !important; }',
      );
    }
    if (this.usingVirtualDom) {
      const styleEl = this.virtualDom.createElement('style');
      this.virtualDom.mirror.add(
        styleEl,
        getDefaultSN(styleEl, this.virtualDom.unserializedId),
      );
      (documentElement as RRElement)!.insertBefore(styleEl, head as RRElement);
      for (let idx = 0; idx < injectStylesRules.length; idx++) {
        // push virtual styles
        styleEl.rules.push({
          cssText: injectStylesRules[idx],
          type: StyleRuleType.Insert,
          index: idx,
        });
      }
    } else {
      const styleEl = document.createElement('style');
      (documentElement as HTMLElement)!.insertBefore(
        styleEl,
        head as HTMLHeadElement,
      );
      for (let idx = 0; idx < injectStylesRules.length; idx++) {
        styleEl.sheet!.insertRule(injectStylesRules[idx], idx);
      }
    }
  }

  private attachDocumentToIframe(
    mutation: addedNodeMutation,
    iframeEl: HTMLIFrameElement | RRIFrameElement,
  ) {
    const mirror: RRDOMMirror | Mirror = this.usingVirtualDom
      ? this.virtualDom.mirror
      : this.mirror;
    type TNode = typeof mirror extends Mirror ? Node : RRNode;
    type TMirror = typeof mirror extends Mirror ? Mirror : RRDOMMirror;

    const collected: AppendedIframe[] = [];
    buildNodeWithSN(mutation.node, {
      doc: iframeEl.contentDocument! as Document,
      mirror: mirror as Mirror,
      hackCss: true,
      skipChild: false,
      afterAppend: (builtNode) => {
        this.collectIframeAndAttachDocument(collected, builtNode);
        const sn = (mirror as TMirror).getMeta((builtNode as unknown) as TNode);
        if (
          sn?.type === NodeType.Element &&
          sn?.tagName.toUpperCase() === 'HTML'
        ) {
          const { documentElement, head } = iframeEl.contentDocument!;
          this.insertStyleRules(
            documentElement as HTMLElement | RRElement,
            head as HTMLElement | RRElement,
          );
        }
      },
      cache: this.cache,
    });
    for (const { mutationInQueue, builtNode } of collected) {
      this.attachDocumentToIframe(mutationInQueue, builtNode);
      this.newDocumentQueue = this.newDocumentQueue.filter(
        (m) => m !== mutationInQueue,
      );
    }
  }

  private collectIframeAndAttachDocument(
    collected: AppendedIframe[],
    builtNode: Node,
  ) {
    if (isSerializedIframe(builtNode, this.mirror)) {
      const mutationInQueue = this.newDocumentQueue.find(
        (m) => m.parentId === this.mirror.getId(builtNode),
      );
      if (mutationInQueue) {
        collected.push({
          mutationInQueue,
          builtNode: builtNode as HTMLIFrameElement,
        });
      }
    }
  }

  /**
   * pause when loading style sheet, resume when loaded all timeout exceed
   */
  private waitForStylesheetLoad() {
    const head = this.iframe.contentDocument?.head;
    if (head) {
      const unloadSheets: Set<HTMLLinkElement> = new Set();
      let timer: ReturnType<typeof setTimeout> | -1;
      let beforeLoadState = this.service.state;
      const stateHandler = () => {
        beforeLoadState = this.service.state;
      };
      this.emitter.on(ReplayerEvents.Start, stateHandler);
      this.emitter.on(ReplayerEvents.Pause, stateHandler);
      const unsubscribe = () => {
        this.emitter.off(ReplayerEvents.Start, stateHandler);
        this.emitter.off(ReplayerEvents.Pause, stateHandler);
      };
      head
        .querySelectorAll('link[rel="stylesheet"]')
        .forEach((css: HTMLLinkElement) => {
          if (!css.sheet) {
            unloadSheets.add(css);
            css.addEventListener('load', () => {
              unloadSheets.delete(css);
              // all loaded and timer not released yet
              if (unloadSheets.size === 0 && timer !== -1) {
                if (beforeLoadState.matches('playing')) {
                  this.play(this.getCurrentTime());
                }
                this.emitter.emit(ReplayerEvents.LoadStylesheetEnd);
                if (timer) {
                  clearTimeout(timer);
                }
                unsubscribe();
              }
            });
          }
        });

      if (unloadSheets.size > 0) {
        // find some unload sheets after iterate
        this.service.send({ type: 'PAUSE' });
        this.emitter.emit(ReplayerEvents.LoadStylesheetStart);
        timer = setTimeout(() => {
          if (beforeLoadState.matches('playing')) {
            this.play(this.getCurrentTime());
          }
          // mark timer was called
          timer = -1;
          unsubscribe();
        }, this.config.loadTimeout);
      }
    }
  }

<<<<<<< HEAD
  private hasImageArg(args: any[]): boolean {
    for (const arg of args) {
      if (!arg || typeof arg !== 'object') {
        // do nothing
      } else if ('rr_type' in arg && 'args' in arg) {
        if (this.hasImageArg(arg.args as any[])) return true;
      } else if ('rr_type' in arg && arg.rr_type === 'HTMLImageElement') {
        return true; // has image!
      } else if (arg instanceof Array) {
        if (this.hasImageArg(arg)) return true;
      }
    }
    return false;
  }

  private getImageArgs(args: any[]): string[] {
    const images: string[] = [];
    for (const arg of args) {
      if (!arg || typeof arg !== 'object') {
        // do nothing
      } else if ('rr_type' in arg && 'args' in arg) {
        images.push(...this.getImageArgs(arg.args as any[]));
      } else if ('rr_type' in arg && arg.rr_type === 'HTMLImageElement') {
        images.push(arg.src as string);
      } else if (arg instanceof Array) {
        images.push(...this.getImageArgs(arg));
      }
    }
    return images;
  }

=======
>>>>>>> 72874f2f
  /**
   * pause when there are some canvas drawImage args need to be loaded
   */
  private async preloadAllImages(): Promise<void[]> {
    let beforeLoadState = this.service.state;
    const stateHandler = () => {
      beforeLoadState = this.service.state;
    };
    this.emitter.on(ReplayerEvents.Start, stateHandler);
    this.emitter.on(ReplayerEvents.Pause, stateHandler);
    const promises: Promise<void>[] = [];
    for (const event of this.service.state.context.events) {
      if (
        event.type === EventType.IncrementalSnapshot &&
        event.data.source === IncrementalSource.CanvasMutation
      ) {
        promises.push(
          this.deserializeAndPreloadCanvasEvents(event.data, event),
        );
        const commands =
          'commands' in event.data ? event.data.commands : [event.data];
        commands.forEach((c) => {
          this.preloadImages(c, event);
        });
      }
    }
    return Promise.all(promises);
  }

  private preloadImages(data: canvasMutationCommand, event: eventWithTime) {
    if (
      data.property === 'drawImage' &&
      typeof data.args[0] === 'string' &&
      !this.imageMap.has(event)
    ) {
      const canvas = document.createElement('canvas');
      const ctx = canvas.getContext('2d');
      const imgd = ctx?.createImageData(canvas.width, canvas.height);
      let d = imgd?.data;
      d = JSON.parse(data.args[0]) as Uint8ClampedArray;
      ctx?.putImageData(imgd!, 0, 0);
    }
  }
  private async deserializeAndPreloadCanvasEvents(
    data: canvasMutationData,
    event: eventWithTime,
  ) {
    if (!this.canvasEventMap.has(event)) {
      const status = {
        isUnchanged: true,
      };
      if ('commands' in data) {
        const commands = await Promise.all(
          data.commands.map(async (c) => {
            const args = await Promise.all(
              c.args.map(deserializeArg(this.imageMap, null, status)),
            );
            return { ...c, args };
          }),
        );
        if (status.isUnchanged === false)
          this.canvasEventMap.set(event, { ...data, commands });
      } else {
        const args = await Promise.all(
          data.args.map(deserializeArg(this.imageMap, null, status)),
        );
        if (status.isUnchanged === false)
          this.canvasEventMap.set(event, { ...data, args });
      }
    }
  }

  private applyIncremental(
    e: incrementalSnapshotEvent & { timestamp: number; delay?: number },
    isSync: boolean,
  ) {
    const { data: d } = e;
    switch (d.source) {
      case IncrementalSource.Mutation: {
        try {
          this.applyMutation(d, isSync);
        } catch (error) {
          // eslint-disable-next-line @typescript-eslint/no-unsafe-member-access, @typescript-eslint/restrict-template-expressions
          this.warn(`Exception in mutation ${error.message || error}`, d);
        }
        break;
      }
      case IncrementalSource.Drag:
      case IncrementalSource.TouchMove:
      case IncrementalSource.MouseMove:
        if (isSync) {
          const lastPosition = d.positions[d.positions.length - 1];
          this.mousePos = {
            x: lastPosition.x,
            y: lastPosition.y,
            id: lastPosition.id,
            debugData: d,
          };
        } else {
          d.positions.forEach((p) => {
            const action = {
              doAction: () => {
                this.moveAndHover(p.x, p.y, p.id, isSync, d);
              },
              delay:
                p.timeOffset +
                e.timestamp -
                this.service.state.context.baselineTime,
            };
            this.timer.addAction(action);
          });
          // add a dummy action to keep timer alive
          this.timer.addAction({
<<<<<<< HEAD
            // eslint-disable-next-line @typescript-eslint/no-empty-function
            doAction() {},
=======
            doAction() {
              //
            },
>>>>>>> 72874f2f
            delay: e.delay! - d.positions[0]?.timeOffset,
          });
        }
        break;
      case IncrementalSource.MouseInteraction: {
        /**
         * Same as the situation of missing input target.
         */
        if (d.id === -1 || isSync) {
          break;
        }
        const event = new Event(MouseInteractions[d.type].toLowerCase());
        const target = this.mirror.getNode(d.id);
        if (!target) {
          return this.debugNodeNotFound(d, d.id);
        }
        this.emitter.emit(ReplayerEvents.MouseInteraction, {
          type: d.type,
          target,
        });
        const { triggerFocus } = this.config;
        switch (d.type) {
          case MouseInteractions.Blur:
            if ('blur' in (target as HTMLElement)) {
              (target as HTMLElement).blur();
            }
            break;
          case MouseInteractions.Focus:
            if (triggerFocus && (target as HTMLElement).focus) {
              (target as HTMLElement).focus({
                preventScroll: true,
              });
            }
            break;
          case MouseInteractions.Click:
          case MouseInteractions.TouchStart:
          case MouseInteractions.TouchEnd:
            if (isSync) {
              if (d.type === MouseInteractions.TouchStart) {
                this.touchActive = true;
              } else if (d.type === MouseInteractions.TouchEnd) {
                this.touchActive = false;
              }
              this.mousePos = {
                x: d.x,
                y: d.y,
                id: d.id,
                debugData: d,
              };
            } else {
              if (d.type === MouseInteractions.TouchStart) {
                // don't draw a trail as user has lifted finger and is placing at a new point
                this.tailPositions.length = 0;
              }
              this.moveAndHover(d.x, d.y, d.id, isSync, d);
              if (d.type === MouseInteractions.Click) {
                /*
                 * don't want target.click() here as could trigger an iframe navigation
                 * instead any effects of the click should already be covered by mutations
                 */
                /*
                 * removal and addition of .active class (along with void line to trigger repaint)
                 * triggers the 'click' css animation in styles/style.css
                 */
                this.mouse.classList.remove('active');
                // tslint:disable-next-line
                void this.mouse.offsetWidth;
                this.mouse.classList.add('active');
              } else if (d.type === MouseInteractions.TouchStart) {
                void this.mouse.offsetWidth; // needed for the position update of moveAndHover to apply without the .touch-active transition
                this.mouse.classList.add('touch-active');
              } else if (d.type === MouseInteractions.TouchEnd) {
                this.mouse.classList.remove('touch-active');
              }
            }
            break;
          case MouseInteractions.TouchCancel:
            if (isSync) {
              this.touchActive = false;
            } else {
              this.mouse.classList.remove('touch-active');
            }
            break;
          default:
            target.dispatchEvent(event);
        }
        break;
      }
      case IncrementalSource.Scroll: {
        /**
         * Same as the situation of missing input target.
         */
        if (d.id === -1) {
          break;
        }
        if (this.usingVirtualDom) {
          const target = this.virtualDom.mirror.getNode(d.id) as RRElement;
          if (!target) {
            return this.debugNodeNotFound(d, d.id);
          }
          target.scrollData = d;
          break;
        }
        // Use isSync rather than this.usingVirtualDom because not every fast-forward process uses virtual dom optimization.
        this.applyScroll(d, isSync);
        break;
      }
      case IncrementalSource.ViewportResize:
        this.emitter.emit(ReplayerEvents.Resize, {
          width: d.width,
          height: d.height,
        });
        break;
      case IncrementalSource.Input: {
        /**
         * Input event on an unserialized node usually means the event
         * was synchrony triggered programmatically after the node was
         * created. This means there was not an user observable interaction
         * and we do not need to replay it.
         */
        if (d.id === -1) {
          break;
        }
        if (this.usingVirtualDom) {
          const target = this.virtualDom.mirror.getNode(d.id) as RRElement;
          if (!target) {
            return this.debugNodeNotFound(d, d.id);
          }
          target.inputData = d;
          break;
        }
        this.applyInput(d);
        break;
      }
      case IncrementalSource.MediaInteraction: {
        const target = this.usingVirtualDom
          ? this.virtualDom.mirror.getNode(d.id)
          : this.mirror.getNode(d.id);
        if (!target) {
          return this.debugNodeNotFound(d, d.id);
        }
        const mediaEl = target as HTMLMediaElement | RRMediaElement;
        try {
          if (d.currentTime) {
            mediaEl.currentTime = d.currentTime;
          }
          if (d.volume) {
            mediaEl.volume = d.volume;
          }
          if (d.muted) {
            mediaEl.muted = d.muted;
          }
          if (d.type === MediaInteractions.Pause) {
            mediaEl.pause();
          }
          if (d.type === MediaInteractions.Play) {
            // remove listener for 'canplay' event because play() is async and returns a promise
            // i.e. media will evntualy start to play when data is loaded
            // 'canplay' event fires even when currentTime attribute changes which may lead to
            // unexpeted behavior
            void mediaEl.play();
          }
        } catch (error) {
          if (this.config.showWarning) {
            console.warn(
              // eslint-disable-next-line @typescript-eslint/no-unsafe-member-access, @typescript-eslint/restrict-template-expressions
              `Failed to replay media interactions: ${error.message || error}`,
            );
          }
        }
        break;
      }
      case IncrementalSource.StyleSheetRule: {
        if (this.usingVirtualDom) {
          const target = this.virtualDom.mirror.getNode(d.id) as RRStyleElement;
          if (!target) {
            return this.debugNodeNotFound(d, d.id);
          }
          const rules: VirtualStyleRules = target.rules;
          d.adds?.forEach(({ rule, index: nestedIndex }) =>
            rules?.push({
              cssText: rule,
              index: nestedIndex,
              type: StyleRuleType.Insert,
            }),
          );
          d.removes?.forEach(({ index: nestedIndex }) =>
            rules?.push({ index: nestedIndex, type: StyleRuleType.Remove }),
          );
        } else {
          const target = this.mirror.getNode(d.id);
          if (!target) {
            return this.debugNodeNotFound(d, d.id);
          }
          const styleSheet = (target as HTMLStyleElement).sheet!;
          d.adds?.forEach(({ rule, index: nestedIndex }) => {
            try {
              if (Array.isArray(nestedIndex)) {
                const { positions, index } = getPositionsAndIndex(nestedIndex);
                const nestedRule = getNestedRule(
                  styleSheet.cssRules,
                  positions,
                );
                nestedRule.insertRule(rule, index);
              } else {
                const index =
                  nestedIndex === undefined
                    ? undefined
                    : Math.min(nestedIndex, styleSheet.cssRules.length);
                styleSheet.insertRule(rule, index);
              }
            } catch (e) {
              /**
               * sometimes we may capture rules with browser prefix
               * insert rule with prefixs in other browsers may cause Error
               */
              /**
               * accessing styleSheet rules may cause SecurityError
               * for specific access control settings
               */
            }
          });

          d.removes?.forEach(({ index: nestedIndex }) => {
            try {
              if (Array.isArray(nestedIndex)) {
                const { positions, index } = getPositionsAndIndex(nestedIndex);
                const nestedRule = getNestedRule(
                  styleSheet.cssRules,
                  positions,
                );
                nestedRule.deleteRule(index || 0);
              } else {
                styleSheet?.deleteRule(nestedIndex);
              }
            } catch (e) {
              /**
               * same as insertRule
               */
            }
          });
        }
        break;
      }
      case IncrementalSource.StyleDeclaration: {
        if (this.usingVirtualDom) {
          const target = this.virtualDom.mirror.getNode(d.id) as RRStyleElement;
          if (!target) {
            return this.debugNodeNotFound(d, d.id);
          }
          const rules: VirtualStyleRules = target.rules;
          d.set &&
            rules.push({
              type: StyleRuleType.SetProperty,
              index: d.index,
              ...d.set,
            });
          d.remove &&
            rules.push({
              type: StyleRuleType.RemoveProperty,
              index: d.index,
              ...d.remove,
            });
        } else {
          const target = (this.mirror.getNode(
            d.id,
          ) as Node) as HTMLStyleElement;
          if (!target) {
            return this.debugNodeNotFound(d, d.id);
          }
          const styleSheet = target.sheet!;
          if (d.set) {
            const rule = (getNestedRule(
              styleSheet.rules,
              d.index,
            ) as unknown) as CSSStyleRule;
            rule.style.setProperty(d.set.property, d.set.value, d.set.priority);
          }

          if (d.remove) {
            const rule = (getNestedRule(
              styleSheet.rules,
              d.index,
            ) as unknown) as CSSStyleRule;
            rule.style.removeProperty(d.remove.property);
          }
        }
        break;
      }
      case IncrementalSource.CanvasMutation: {
        if (!this.config.UNSAFE_replayCanvas) {
          return;
        }
        if (this.usingVirtualDom) {
          const target = this.virtualDom.mirror.getNode(
            d.id,
          ) as RRCanvasElement;
          if (!target) {
            return this.debugNodeNotFound(d, d.id);
          }
          target.canvasMutations.push({
            event: e as canvasEventWithTime,
            mutation: d,
          });
        } else {
          const target = this.mirror.getNode(d.id);
          if (!target) {
            return this.debugNodeNotFound(d, d.id);
          }
          void canvasMutation({
            event: e,
            mutation: d,
            target: target as HTMLCanvasElement,
            imageMap: this.imageMap,
            canvasEventMap: this.canvasEventMap,
            errorHandler: this.warnCanvasMutationFailed.bind(this),
          });
        }
        break;
      }
      case IncrementalSource.Font: {
        try {
          const fontFace = new FontFace(
            d.family,
            d.buffer
              ? new Uint8Array(JSON.parse(d.fontSource) as Iterable<number>)
              : d.fontSource,
            d.descriptors,
          );
          this.iframe.contentDocument?.fonts.add(fontFace);
        } catch (error) {
          if (this.config.showWarning) {
            console.warn(error);
          }
        }
        break;
      }
      default:
    }
  }

  private applyMutation(d: mutationData, isSync: boolean) {
    // Only apply virtual dom optimization if the fast-forward process has node mutation. Because the cost of creating a virtual dom tree and executing the diff algorithm is usually higher than directly applying other kind of events.
    if (this.config.useVirtualDom && !this.usingVirtualDom && isSync) {
      this.usingVirtualDom = true;
      buildFromDom(this.iframe.contentDocument!, this.mirror, this.virtualDom);
      // If these legacy missing nodes haven't been resolved, they should be converted to virtual nodes.
      if (Object.keys(this.legacy_missingNodeRetryMap).length) {
        for (const key in this.legacy_missingNodeRetryMap) {
          try {
            const value = this.legacy_missingNodeRetryMap[key];
            const virtualNode = buildFromNode(
              value.node as Node,
              this.virtualDom,
              this.mirror,
            );
            if (virtualNode) value.node = virtualNode;
          } catch (error) {
            if (this.config.showWarning) {
              console.warn(error);
            }
          }
        }
      }
    }
    const mirror = this.usingVirtualDom ? this.virtualDom.mirror : this.mirror;
    type TNode = typeof mirror extends Mirror ? Node : RRNode;

    d.removes.forEach((mutation) => {
      const target = mirror.getNode(mutation.id);
      if (!target) {
        if (d.removes.find((r) => r.id === mutation.parentId)) {
          // no need to warn, parent was already removed
          return;
        }
        return this.warnNodeNotFound(d, mutation.id);
      }
      let parent: Node | null | ShadowRoot | RRNode = mirror.getNode(
        mutation.parentId,
      );
      if (!parent) {
        return this.warnNodeNotFound(d, mutation.parentId);
      }
      if (mutation.isShadow && hasShadowRoot(parent as Node)) {
        parent = (parent as Element | RRElement).shadowRoot;
      }
      // target may be removed with its parents before
      mirror.removeNodeFromMap(target as Node & RRNode);
      if (parent)
        try {
          parent.removeChild(target as Node & RRNode);
          /**
           * https://github.com/rrweb-io/rrweb/pull/887
           * Remove any virtual style rules for stylesheets if a child text node is removed.
           */
          if (
            this.usingVirtualDom &&
            target.nodeName === '#text' &&
            parent.nodeName === 'STYLE' &&
            (parent as RRStyleElement).rules?.length > 0
          )
            (parent as RRStyleElement).rules = [];
        } catch (error) {
          if (error instanceof DOMException) {
            this.warn(
              'parent could not remove child in mutation',
              parent,
              target,
              d,
            );
          } else {
            throw error;
          }
        }
    });

    // tslint:disable-next-line: variable-name
    const legacy_missingNodeMap: missingNodeMap = {
      ...this.legacy_missingNodeRetryMap,
    };
    const queue: addedNodeMutation[] = [];

    // next not present at this moment
    const nextNotInDOM = (mutation: addedNodeMutation) => {
      let next: TNode | null = null;
      if (mutation.nextId) {
        next = mirror.getNode(mutation.nextId) as TNode | null;
      }
      // next not present at this moment
      if (
        mutation.nextId !== null &&
        mutation.nextId !== undefined &&
        mutation.nextId !== -1 &&
        !next
      ) {
        return true;
      }
      return false;
    };

    const appendNode = (mutation: addedNodeMutation) => {
      if (!this.iframe.contentDocument) {
        return console.warn('Looks like your replayer has been destroyed.');
      }
      let parent: Node | null | ShadowRoot | RRNode = mirror.getNode(
        mutation.parentId,
      );
      if (!parent) {
        if (mutation.node.type === NodeType.Document) {
          // is newly added document, maybe the document node of an iframe
          return this.newDocumentQueue.push(mutation);
        }
        return queue.push(mutation);
      }

      if (mutation.node.isShadow) {
        // If the parent is attached a shadow dom after it's created, it won't have a shadow root.
        if (!hasShadowRoot(parent)) {
          (parent as Element | RRElement).attachShadow({ mode: 'open' });
          parent = (parent as Element | RRElement).shadowRoot! as Node | RRNode;
        } else parent = parent.shadowRoot as Node | RRNode;
      }

      let previous: Node | RRNode | null = null;
      let next: Node | RRNode | null = null;
      if (mutation.previousId) {
        previous = mirror.getNode(mutation.previousId);
      }
      if (mutation.nextId) {
        next = mirror.getNode(mutation.nextId);
      }
      if (nextNotInDOM(mutation)) {
        return queue.push(mutation);
      }

      if (mutation.node.rootId && !mirror.getNode(mutation.node.rootId)) {
        return;
      }

      const targetDoc = mutation.node.rootId
        ? mirror.getNode(mutation.node.rootId)
        : this.usingVirtualDom
        ? this.virtualDom
        : this.iframe.contentDocument;
      if (isSerializedIframe<typeof parent>(parent, mirror)) {
        this.attachDocumentToIframe(
          mutation,
          parent as HTMLIFrameElement | RRIFrameElement,
        );
        return;
      }
      const target = buildNodeWithSN(mutation.node, {
        doc: targetDoc as Document, // can be Document or RRDocument
        mirror: mirror as Mirror, // can be this.mirror or virtualDom.mirror
        skipChild: true,
        hackCss: true,
        cache: this.cache,
      }) as Node | RRNode;

      // legacy data, we should not have -1 siblings any more
      if (mutation.previousId === -1 || mutation.nextId === -1) {
        legacy_missingNodeMap[mutation.node.id] = {
          node: target,
          mutation,
        };
        return;
      }

      // Typescripts type system is not smart enough
      // to understand what is going on with the types below
      type TNode = typeof mirror extends Mirror ? Node : RRNode;
      type TMirror = typeof mirror extends Mirror ? Mirror : RRDOMMirror;

      const parentSn = (mirror as TMirror).getMeta(parent as TNode);
      if (
        parentSn &&
        parentSn.type === NodeType.Element &&
        parentSn.tagName === 'textarea' &&
        mutation.node.type === NodeType.Text
      ) {
        const childNodeArray = Array.isArray(parent.childNodes)
          ? parent.childNodes
          : Array.from(parent.childNodes);

        // https://github.com/rrweb-io/rrweb/issues/745
        // parent is textarea, will only keep one child node as the value
        for (const c of childNodeArray) {
          if (c.nodeType === parent.TEXT_NODE) {
            parent.removeChild(c as Node & RRNode);
          }
        }
      }

      if (previous && previous.nextSibling && previous.nextSibling.parentNode) {
        (parent as TNode).insertBefore(
          target as TNode,
          previous.nextSibling as TNode,
        );
      } else if (next && next.parentNode) {
        // making sure the parent contains the reference nodes
        // before we insert target before next.
        (parent as TNode).contains(next as TNode)
          ? (parent as TNode).insertBefore(target as TNode, next as TNode)
          : (parent as TNode).insertBefore(target as TNode, null);
      } else {
        /**
         * Sometimes the document changes and the MutationObserver is disconnected, so the removal of child elements can't be detected and recorded. After the change of document, we may get another mutation which adds a new html element, while the old html element still exists in the dom, and we need to remove the old html element first to avoid collision.
         */
        if (parent === targetDoc) {
          while (targetDoc.firstChild) {
            (targetDoc as TNode).removeChild(targetDoc.firstChild as TNode);
          }
        }

        (parent as TNode).appendChild(target as TNode);
      }
      /**
       * https://github.com/rrweb-io/rrweb/pull/887
       * Remove any virtual style rules for stylesheets if a new text node is appended.
       */
      if (
        this.usingVirtualDom &&
        target.nodeName === '#text' &&
        parent.nodeName === 'STYLE' &&
        (parent as RRStyleElement).rules?.length > 0
      )
        (parent as RRStyleElement).rules = [];

      if (isSerializedIframe(target, this.mirror)) {
        const targetId = this.mirror.getId(target as HTMLIFrameElement);
        const mutationInQueue = this.newDocumentQueue.find(
          (m) => m.parentId === targetId,
        );
        if (mutationInQueue) {
          this.attachDocumentToIframe(
            mutationInQueue,
            target as HTMLIFrameElement,
          );
          this.newDocumentQueue = this.newDocumentQueue.filter(
            (m) => m !== mutationInQueue,
          );
        }
      }

      if (mutation.previousId || mutation.nextId) {
        this.legacy_resolveMissingNode(
          legacy_missingNodeMap,
          parent,
          target,
          mutation,
        );
      }
    };

    d.adds.forEach((mutation) => {
      appendNode(mutation);
    });

    const startTime = Date.now();
    while (queue.length) {
      // transform queue to resolve tree
      const resolveTrees = queueToResolveTrees(queue);
      queue.length = 0;
      if (Date.now() - startTime > 500) {
        this.warn(
          'Timeout in the loop, please check the resolve tree data:',
          resolveTrees,
        );
        break;
      }
      for (const tree of resolveTrees) {
        const parent = mirror.getNode(tree.value.parentId);
        if (!parent) {
          this.debug(
            'Drop resolve tree since there is no parent for the root node.',
            tree,
          );
        } else {
          iterateResolveTree(tree, (mutation) => {
            appendNode(mutation);
          });
        }
      }
    }

    if (Object.keys(legacy_missingNodeMap).length) {
      Object.assign(this.legacy_missingNodeRetryMap, legacy_missingNodeMap);
    }

    uniqueTextMutations(d.texts).forEach((mutation) => {
      const target = mirror.getNode(mutation.id);
      if (!target) {
        if (d.removes.find((r) => r.id === mutation.id)) {
          // no need to warn, element was already removed
          return;
        }
        return this.warnNodeNotFound(d, mutation.id);
      }
      target.textContent = mutation.value;

      /**
       * https://github.com/rrweb-io/rrweb/pull/865
       * Remove any virtual style rules for stylesheets whose contents are replaced.
       */
      if (this.usingVirtualDom) {
        const parent = target.parentNode as RRStyleElement;
        if (parent?.rules?.length > 0) parent.rules = [];
      }
    });
    d.attributes.forEach((mutation) => {
      const target = mirror.getNode(mutation.id);
      if (!target) {
        if (d.removes.find((r) => r.id === mutation.id)) {
          // no need to warn, element was already removed
          return;
        }
        return this.warnNodeNotFound(d, mutation.id);
      }
      for (const attributeName in mutation.attributes) {
        if (typeof attributeName === 'string') {
          const value = mutation.attributes[attributeName];
          if (value === null) {
            (target as Element | RRElement).removeAttribute(attributeName);
          } else if (typeof value === 'string') {
            try {
              (target as Element | RRElement).setAttribute(
                attributeName,
                value,
              );
            } catch (error) {
              if (this.config.showWarning) {
                console.warn(
                  'An error occurred may due to the checkout feature.',
                  error,
                );
              }
            }
          } else if (attributeName === 'style') {
            const styleValues = value;
            const targetEl = target as HTMLElement | RRElement;
            for (const s in styleValues) {
              if (styleValues[s] === false) {
                targetEl.style.removeProperty(s);
              } else if (styleValues[s] instanceof Array) {
                const svp = styleValues[s] as styleValueWithPriority;
                targetEl.style.setProperty(s, svp[0], svp[1]);
              } else {
                const svs = styleValues[s] as string;
                targetEl.style.setProperty(s, svs);
              }
            }
          }
        }
      }
    });
  }

  /**
   * Apply the scroll data on real elements.
   * If the replayer is in sync mode, smooth scroll behavior should be disabled.
   * @param d - the scroll data
   * @param isSync - whether the replayer is in sync mode(fast-forward)
   */
  private applyScroll(d: scrollData, isSync: boolean) {
    const target = this.mirror.getNode(d.id);
    if (!target) {
      return this.debugNodeNotFound(d, d.id);
    }
    const sn = this.mirror.getMeta(target);
    if (target === this.iframe.contentDocument) {
      this.iframe.contentWindow!.scrollTo({
        top: d.y,
        left: d.x,
        behavior: isSync ? 'auto' : 'smooth',
      });
    } else if (sn?.type === NodeType.Document) {
      // nest iframe content document
      (target as Document).defaultView!.scrollTo({
        top: d.y,
        left: d.x,
        behavior: isSync ? 'auto' : 'smooth',
      });
    } else {
      try {
        (target as Element).scrollTop = d.y;
        (target as Element).scrollLeft = d.x;
      } catch (error) {
        /**
         * Seldomly we may found scroll target was removed before
         * its last scroll event.
         */
      }
    }
  }

  private applyInput(d: inputData) {
    const target = this.mirror.getNode(d.id);
    if (!target) {
      return this.debugNodeNotFound(d, d.id);
    }
    try {
      (target as HTMLInputElement).checked = d.isChecked;
      (target as HTMLInputElement).value = d.text;
    } catch (error) {
      // for safe
    }
  }

  private legacy_resolveMissingNode(
    map: missingNodeMap,
    parent: Node | RRNode,
    target: Node | RRNode,
    targetMutation: addedNodeMutation,
  ) {
    const { previousId, nextId } = targetMutation;
    const previousInMap = previousId && map[previousId];
    const nextInMap = nextId && map[nextId];
    if (previousInMap) {
      const { node, mutation } = previousInMap;
      parent.insertBefore(node as Node & RRNode, target as Node & RRNode);
      delete map[mutation.node.id];
      delete this.legacy_missingNodeRetryMap[mutation.node.id];
      if (mutation.previousId || mutation.nextId) {
        this.legacy_resolveMissingNode(map, parent, node, mutation);
      }
    }
    if (nextInMap) {
      const { node, mutation } = nextInMap;
      parent.insertBefore(
        node as Node & RRNode,
        target.nextSibling as Node & RRNode,
      );
      delete map[mutation.node.id];
      delete this.legacy_missingNodeRetryMap[mutation.node.id];
      if (mutation.previousId || mutation.nextId) {
        this.legacy_resolveMissingNode(map, parent, node, mutation);
      }
    }
  }

  private moveAndHover(
    x: number,
    y: number,
    id: number,
    isSync: boolean,
    debugData: incrementalData,
  ) {
    const target = this.mirror.getNode(id);
    if (!target) {
      return this.debugNodeNotFound(debugData, id);
    }

    const base = getBaseDimension(target, this.iframe);
    const _x = x * base.absoluteScale + base.x;
    const _y = y * base.absoluteScale + base.y;

    this.mouse.style.left = `${_x}px`;
    this.mouse.style.top = `${_y}px`;
    if (!isSync) {
      this.drawMouseTail({ x: _x, y: _y });
    }
    this.hoverElements(target as Element);
  }

  private drawMouseTail(position: { x: number; y: number }) {
    if (!this.mouseTail) {
      return;
    }

    const { lineCap, lineWidth, strokeStyle, duration } =
      this.config.mouseTail === true
        ? defaultMouseTailConfig
        : Object.assign({}, defaultMouseTailConfig, this.config.mouseTail);

    const draw = () => {
      if (!this.mouseTail) {
        return;
      }
      const ctx = this.mouseTail.getContext('2d');
      if (!ctx || !this.tailPositions.length) {
        return;
      }
      ctx.clearRect(0, 0, this.mouseTail.width, this.mouseTail.height);
      ctx.beginPath();
      ctx.lineWidth = lineWidth;
      ctx.lineCap = lineCap;
      ctx.strokeStyle = strokeStyle;
      ctx.moveTo(this.tailPositions[0].x, this.tailPositions[0].y);
      this.tailPositions.forEach((p) => ctx.lineTo(p.x, p.y));
      ctx.stroke();
    };

    this.tailPositions.push(position);
    draw();
    setTimeout(() => {
      this.tailPositions = this.tailPositions.filter((p) => p !== position);
      draw();
    }, duration / this.speedService.state.context.timer.speed);
  }

  private hoverElements(el: Element) {
    this.iframe.contentDocument
      ?.querySelectorAll('.\\:hover')
      .forEach((hoveredEl) => {
        hoveredEl.classList.remove(':hover');
      });
    let currentEl: Element | null = el;
    while (currentEl) {
      if (currentEl.classList) {
        currentEl.classList.add(':hover');
      }
      currentEl = currentEl.parentElement;
    }
  }

  private isUserInteraction(event: eventWithTime): boolean {
    if (event.type !== EventType.IncrementalSnapshot) {
      return false;
    }
    return (
      event.data.source > IncrementalSource.Mutation &&
      event.data.source <= IncrementalSource.Input
    );
  }

  private backToNormal() {
    this.nextUserInteractionEvent = null;
    if (this.speedService.state.matches('normal')) {
      return;
    }
    this.speedService.send({ type: 'BACK_TO_NORMAL' });
    this.emitter.emit(ReplayerEvents.SkipEnd, {
      speed: this.speedService.state.context.normalSpeed,
    });
  }

  private warnNodeNotFound(d: incrementalData, id: number) {
    this.warn(`Node with id '${id}' not found. `, d);
  }

  private warnCanvasMutationFailed(
    d: canvasMutationData | canvasMutationCommand,
    error: unknown,
  ) {
    this.warn(`Has error on canvas update`, error, 'canvas mutation:', d);
  }

  private debugNodeNotFound(d: incrementalData, id: number) {
    /**
     * There maybe some valid scenes of node not being found.
     * Because DOM events are macrotask and MutationObserver callback
     * is microtask, so events fired on a removed DOM may emit
     * snapshots in the reverse order.
     */
    this.debug(REPLAY_CONSOLE_PREFIX, `Node with id '${id}' not found. `, d);
  }

  private warn(...args: Parameters<typeof console.warn>) {
    if (!this.config.showWarning) {
      return;
    }
    console.warn(REPLAY_CONSOLE_PREFIX, ...args);
  }

  private debug(...args: Parameters<typeof console.log>) {
    if (!this.config.showDebug) {
      return;
    }
    // tslint:disable-next-line: no-console
    console.log(REPLAY_CONSOLE_PREFIX, ...args);
  }
}<|MERGE_RESOLUTION|>--- conflicted
+++ resolved
@@ -869,40 +869,6 @@
     }
   }
 
-<<<<<<< HEAD
-  private hasImageArg(args: any[]): boolean {
-    for (const arg of args) {
-      if (!arg || typeof arg !== 'object') {
-        // do nothing
-      } else if ('rr_type' in arg && 'args' in arg) {
-        if (this.hasImageArg(arg.args as any[])) return true;
-      } else if ('rr_type' in arg && arg.rr_type === 'HTMLImageElement') {
-        return true; // has image!
-      } else if (arg instanceof Array) {
-        if (this.hasImageArg(arg)) return true;
-      }
-    }
-    return false;
-  }
-
-  private getImageArgs(args: any[]): string[] {
-    const images: string[] = [];
-    for (const arg of args) {
-      if (!arg || typeof arg !== 'object') {
-        // do nothing
-      } else if ('rr_type' in arg && 'args' in arg) {
-        images.push(...this.getImageArgs(arg.args as any[]));
-      } else if ('rr_type' in arg && arg.rr_type === 'HTMLImageElement') {
-        images.push(arg.src as string);
-      } else if (arg instanceof Array) {
-        images.push(...this.getImageArgs(arg));
-      }
-    }
-    return images;
-  }
-
-=======
->>>>>>> 72874f2f
   /**
    * pause when there are some canvas drawImage args need to be loaded
    */
@@ -1016,14 +982,9 @@
           });
           // add a dummy action to keep timer alive
           this.timer.addAction({
-<<<<<<< HEAD
-            // eslint-disable-next-line @typescript-eslint/no-empty-function
-            doAction() {},
-=======
             doAction() {
               //
             },
->>>>>>> 72874f2f
             delay: e.delay! - d.positions[0]?.timeOffset,
           });
         }
