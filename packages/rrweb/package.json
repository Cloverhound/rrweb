--- conflicted
+++ resolved
@@ -74,11 +74,7 @@
     "vite-plugin-dts": "^1.6.6"
   },
   "dependencies": {
-<<<<<<< HEAD
-    "@rrweb/types": "^0.0.1",
-=======
     "@rrweb/types": "^2.0.0-alpha.3",
->>>>>>> e08d0398
     "@types/css-font-loading-module": "0.0.7",
     "@xstate/fsm": "^1.4.0",
     "base64-arraybuffer": "^1.0.1",
