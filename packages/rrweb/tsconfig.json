--- conflicted
+++ resolved
@@ -7,16 +7,9 @@
     "strictNullChecks": true,
     "removeComments": true,
     "preserveConstEnums": true,
-<<<<<<< HEAD
-    "lib": ["es2017", "dom"],
-=======
     "rootDir": "src",
     "outDir": "build",
-    "lib": [
-      "es6",
-      "dom"
-    ],
->>>>>>> e08d0398
+    "lib": ["es6", "dom"],
     "downlevelIteration": true,
     "importsNotUsedAsValues": "error",
     "strictBindCallApply": true,
@@ -39,14 +32,7 @@
       "path": "../rrweb-snapshot"
     }
   ],
-<<<<<<< HEAD
-  "exclude": ["scripts", "test"],
-=======
-  "exclude": [
-    "test",
-    "scripts"
-  ],
->>>>>>> e08d0398
+  "exclude": ["test", "scripts"],
   "include": [
     "src",
     "node_modules/@types/css-font-loading-module/index.d.ts",
