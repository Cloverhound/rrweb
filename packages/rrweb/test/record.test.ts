import * as fs from 'fs';
import * as path from 'path';
import type * as puppeteer from 'puppeteer';
import 'construct-style-sheets-polyfill';
import type { recordOptions } from '../src/types';
import {
  listenerHandler,
  eventWithTime,
  EventType,
  IncrementalSource,
  styleSheetRuleData,
  selectionData,
<<<<<<< HEAD
} from '../src/types';
import {
  assertSnapshot,
  getServerURL,
  launchPuppeteer,
  startServer,
  waitForRAF,
} from './utils';
import type { Server } from 'http';
=======
} from '@rrweb/types';
import { assertSnapshot, launchPuppeteer, waitForRAF } from './utils';
>>>>>>> 98e71cd0

interface ISuite {
  code: string;
  browser: puppeteer.Browser;
  page: puppeteer.Page;
  events: eventWithTime[];
}

interface IWindow extends Window {
  rrweb: {
    record: (
      options: recordOptions<eventWithTime>,
    ) => listenerHandler | undefined;
    addCustomEvent<T>(tag: string, payload: T): void;
  };
  emit: (e: eventWithTime) => undefined;
}

const setup = function (this: ISuite, content: string): ISuite {
  const ctx = {} as ISuite;

  beforeAll(async () => {
    ctx.browser = await launchPuppeteer({
      devtools: true,
    });

    const bundlePath = path.resolve(__dirname, '../dist/rrweb.js');
    ctx.code = fs.readFileSync(bundlePath, 'utf8');
  });

  beforeEach(async () => {
    ctx.page = await ctx.browser.newPage();
    await ctx.page.goto('about:blank');
    await ctx.page.setContent(content);
    await ctx.page.evaluate(ctx.code);
    ctx.events = [];
    await ctx.page.exposeFunction('emit', (e: eventWithTime) => {
      if (e.type === EventType.DomContentLoaded || e.type === EventType.Load) {
        return;
      }
      ctx.events.push(e);
    });

    ctx.page.on('console', (msg) => console.log('PAGE LOG:', msg.text()));
  });

  afterEach(async () => {
    await ctx.page.close();
  });

  afterAll(async () => {
    await ctx.browser.close();
  });

  return ctx;
};

describe('record', function (this: ISuite) {
  jest.setTimeout(10_000);

  const ctx: ISuite = setup.call(
    this,
    `
      <!DOCTYPE html>
      <html>
        <body>
          <input type="text" size="40" />
        </body>
      </html>
    `,
  );

  it('will only have one full snapshot without checkout config', async () => {
    await ctx.page.evaluate(() => {
      const { record } = ((window as unknown) as IWindow).rrweb;
      record({
        emit: ((window as unknown) as IWindow).emit,
      });
    });
    let count = 30;
    while (count--) {
      await ctx.page.type('input', 'a');
    }
    await ctx.page.waitForTimeout(10);
    expect(ctx.events.length).toEqual(33);
    expect(
      ctx.events.filter((event: eventWithTime) => event.type === EventType.Meta)
        .length,
    ).toEqual(1);
    expect(
      ctx.events.filter(
        (event: eventWithTime) => event.type === EventType.FullSnapshot,
      ).length,
    ).toEqual(1);
  });

  it('can checkout full snapshot by count', async () => {
    await ctx.page.evaluate(() => {
      const { record } = ((window as unknown) as IWindow).rrweb;
      record({
        emit: ((window as unknown) as IWindow).emit,
        checkoutEveryNth: 10,
      });
    });
    let count = 30;
    while (count--) {
      await ctx.page.type('input', 'a');
    }
    await ctx.page.waitForTimeout(10);
    expect(ctx.events.length).toEqual(39);
    expect(
      ctx.events.filter((event: eventWithTime) => event.type === EventType.Meta)
        .length,
    ).toEqual(4);
    expect(
      ctx.events.filter(
        (event: eventWithTime) => event.type === EventType.FullSnapshot,
      ).length,
    ).toEqual(4);
    expect(ctx.events[1].type).toEqual(EventType.FullSnapshot);
    expect(ctx.events[13].type).toEqual(EventType.FullSnapshot);
    expect(ctx.events[25].type).toEqual(EventType.FullSnapshot);
    expect(ctx.events[37].type).toEqual(EventType.FullSnapshot);
  });

  it('can checkout full snapshot by time', async () => {
    await ctx.page.evaluate(() => {
      const { record } = ((window as unknown) as IWindow).rrweb;
      record({
        emit: ((window as unknown) as IWindow).emit,
        checkoutEveryNms: 500,
      });
    });
    await ctx.page.type('input', 'a');
    await ctx.page.waitForTimeout(300);
    expect(
      ctx.events.filter((event: eventWithTime) => event.type === EventType.Meta)
        .length,
    ).toEqual(1); // before first automatic snapshot
    expect(
      ctx.events.filter(
        (event: eventWithTime) => event.type === EventType.FullSnapshot,
      ).length,
    ).toEqual(1); // before first automatic snapshot
    await ctx.page.waitForTimeout(200);
    await ctx.page.type('input', 'a');
    await ctx.page.waitForTimeout(10);
    expect(
      ctx.events.filter((event: eventWithTime) => event.type === EventType.Meta)
        .length,
    ).toEqual(2);
    expect(
      ctx.events.filter(
        (event: eventWithTime) => event.type === EventType.FullSnapshot,
      ).length,
    ).toEqual(2);
  });

  it('is safe to checkout during async callbacks', async () => {
    await ctx.page.evaluate(() => {
      const { record } = ((window as unknown) as IWindow).rrweb;
      record({
        emit: ((window as unknown) as IWindow).emit,
        checkoutEveryNth: 2,
      });
      const p = document.createElement('p');
      const span = document.createElement('span');
      setTimeout(() => {
        document.body.appendChild(p);
        p.appendChild(span);
        document.body.removeChild(document.querySelector('input')!);
      }, 0);
      setTimeout(() => {
        span.innerText = 'test';
      }, 10);
      setTimeout(() => {
        p.removeChild(span);
        document.body.appendChild(span);
      }, 10);
    });
    await ctx.page.waitForTimeout(100);
    assertSnapshot(ctx.events);
  });

  it('should record scroll position', async () => {
    await ctx.page.evaluate(() => {
      const { record } = ((window as unknown) as IWindow).rrweb;
      record({
        emit: ((window as unknown) as IWindow).emit,
      });
      const p = document.createElement('p');
      p.innerText = 'testtesttesttesttesttesttesttesttesttest';
      p.setAttribute('style', 'overflow: auto; height: 1px; width: 1px;');
      document.body.appendChild(p);
      p.scrollTop = 10;
      p.scrollLeft = 10;
    });
    await waitForRAF(ctx.page);
    assertSnapshot(ctx.events);
  });

  it('should record selection event', async () => {
    await ctx.page.evaluate(() => {
      const { record } = ((window as unknown) as IWindow).rrweb;
      record({
        emit: ((window as unknown) as IWindow).emit,
      });
      const startNode = document.createElement('p');

      startNode.innerText =
        'Lorem ipsum dolor sit amet consectetur adipisicing elit.';

      const endNode = document.createElement('span');
      endNode.innerText =
        'nihil ipsum officiis pariatur laboriosam quas,corrupti vero vitae minus.';

      document.body.appendChild(startNode);
      document.body.appendChild(endNode);

      const selection = window.getSelection();
      const range = new Range();

      range.setStart(startNode!.firstChild!, 10);
      range.setEnd(endNode!.firstChild!, 2);

      selection?.addRange(range);
    });
    await waitForRAF(ctx.page);
    const selectionData = ctx.events
      .filter(({ type, data }) => {
        return (
          type === EventType.IncrementalSnapshot &&
          data.source === IncrementalSource.Selection
        );
      })
      .map((ev) => ev.data as selectionData);

    expect(selectionData.length).toEqual(1);
    expect(selectionData[0].ranges[0].startOffset).toEqual(10);
    expect(selectionData[0].ranges[0].endOffset).toEqual(2);
  });

  it('can add custom event', async () => {
    await ctx.page.evaluate(() => {
      const { record, addCustomEvent } = ((window as unknown) as IWindow).rrweb;
      record({
        emit: ((window as unknown) as IWindow).emit,
      });
      addCustomEvent<number>('tag1', 1);
      addCustomEvent<{ a: string }>('tag2', {
        a: 'b',
      });
    });
    await ctx.page.waitForTimeout(50);
    assertSnapshot(ctx.events);
  });

  it('captures stylesheet rules', async () => {
    await ctx.page.evaluate(() => {
      const { record } = ((window as unknown) as IWindow).rrweb;

      record({
        emit: ((window as unknown) as IWindow).emit,
      });

      const styleElement = document.createElement('style');
      document.head.appendChild(styleElement);

      const styleSheet = <CSSStyleSheet>styleElement.sheet;
      // begin: pre-serialization
      const ruleIdx0 = styleSheet.insertRule('body { background: #000; }');
      const ruleIdx1 = styleSheet.insertRule('body { background: #111; }');
      styleSheet.deleteRule(ruleIdx1);
      // end: pre-serialization
      setTimeout(() => {
        styleSheet.insertRule('body { color: #fff; }');
      }, 0);
      setTimeout(() => {
        styleSheet.deleteRule(ruleIdx0);
      }, 5);
      setTimeout(() => {
        styleSheet.insertRule('body { color: #ccc; }');
      }, 10);
    });
    await ctx.page.waitForTimeout(50);
    const styleSheetRuleEvents = ctx.events.filter(
      (e) =>
        e.type === EventType.IncrementalSnapshot &&
        e.data.source === IncrementalSource.StyleSheetRule,
    );
    const addRules = styleSheetRuleEvents.filter((e) =>
      Boolean((e.data as styleSheetRuleData).adds),
    );
    const removeRuleCount = styleSheetRuleEvents.filter((e) =>
      Boolean((e.data as styleSheetRuleData).removes),
    ).length;
    // pre-serialization insert/delete should be ignored
    expect(addRules.length).toEqual(2);
    expect((addRules[0].data as styleSheetRuleData).adds).toEqual([
      {
        rule: 'body { color: #fff; }',
      },
    ]);
    expect(removeRuleCount).toEqual(1);
    assertSnapshot(ctx.events);
  });

  const captureNestedStylesheetRulesTest = async () => {
    await ctx.page.evaluate(() => {
      const { record } = ((window as unknown) as IWindow).rrweb;

      record({
        emit: ((window as unknown) as IWindow).emit,
      });

      const styleElement = document.createElement('style');
      document.head.appendChild(styleElement);

      const styleSheet = <CSSStyleSheet>styleElement.sheet;
      styleSheet.insertRule('@media {}');
      const atMediaRule = styleSheet.cssRules[0] as CSSMediaRule;

      const ruleIdx0 = atMediaRule.insertRule('body { background: #000; }', 0);
      const ruleIdx1 = atMediaRule.insertRule('body { background: #111; }', 0);
      atMediaRule.deleteRule(ruleIdx1);
      setTimeout(() => {
        atMediaRule.insertRule('body { color: #fff; }', 0);
      }, 0);
      setTimeout(() => {
        atMediaRule.deleteRule(ruleIdx0);
      }, 5);
      setTimeout(() => {
        atMediaRule.insertRule('body { color: #ccc; }', 0);
      }, 10);
    });
    await ctx.page.waitForTimeout(50);
    const styleSheetRuleEvents = ctx.events.filter(
      (e) =>
        e.type === EventType.IncrementalSnapshot &&
        e.data.source === IncrementalSource.StyleSheetRule,
    );
    const addRuleCount = styleSheetRuleEvents.filter((e) =>
      Boolean((e.data as styleSheetRuleData).adds),
    ).length;
    const removeRuleCount = styleSheetRuleEvents.filter((e) =>
      Boolean((e.data as styleSheetRuleData).removes),
    ).length;
    // sync insert/delete should be ignored
    expect(addRuleCount).toEqual(2);
    expect(removeRuleCount).toEqual(1);
    assertSnapshot(ctx.events);
  };
  it('captures nested stylesheet rules', captureNestedStylesheetRulesTest);

  describe('without CSSGroupingRule support', () => {
    // Safari currently doesn't support CSSGroupingRule, let's test without that
    // https://caniuse.com/?search=CSSGroupingRule
    beforeEach(async () => {
      await ctx.page.evaluate(() => {
        /* @ts-ignore: override CSSGroupingRule */
        CSSGroupingRule = undefined;
      });
      // load a fresh rrweb recorder without CSSGroupingRule
      await ctx.page.evaluate(ctx.code);
    });
    it('captures nested stylesheet rules', captureNestedStylesheetRulesTest);
  });

  it('captures style property changes', async () => {
    await ctx.page.evaluate(() => {
      const { record } = ((window as unknown) as IWindow).rrweb;

      record({
        emit: ((window as unknown) as IWindow).emit,
        ignoreCSSAttributes: new Set(['color']),
      });

      const styleElement = document.createElement('style');
      document.head.appendChild(styleElement);

      const styleSheet = <CSSStyleSheet>styleElement.sheet;
      styleSheet.insertRule('body { background: #000; }');
      setTimeout(() => {
        // should be ignored
        (styleSheet.cssRules[0] as CSSStyleRule).style.setProperty(
          'color',
          'green',
        );

        // should be captured because we did not block it
        (styleSheet.cssRules[0] as CSSStyleRule).style.setProperty(
          'border-color',
          'green',
        );

        (styleSheet.cssRules[0] as CSSStyleRule).style.removeProperty(
          'background',
        );
      }, 0);
    });
    await ctx.page.waitForTimeout(50);
    assertSnapshot(ctx.events);
  });

  it('captures inserted style text nodes correctly', async () => {
    await ctx.page.evaluate(() => {
      const { record } = ((window as unknown) as IWindow).rrweb;

      const styleEl = document.createElement(`style`);
      styleEl.append(document.createTextNode('div { color: red; }'));
      styleEl.append(document.createTextNode('section { color: blue; }'));
      document.head.appendChild(styleEl);

      record({
        emit: ((window as unknown) as IWindow).emit,
      });

      styleEl.append(document.createTextNode('span { color: orange; }'));
      styleEl.append(document.createTextNode('h1 { color: pink; }'));
    });
    await waitForRAF(ctx.page);
    assertSnapshot(ctx.events);
  });

  it('captures stylesheets with `blob:` url', async () => {
    await ctx.page.evaluate(() => {
      const link1 = document.createElement('link');
      link1.setAttribute('rel', 'stylesheet');
      link1.setAttribute(
        'href',
        URL.createObjectURL(
          new Blob(['body { color: pink; }'], {
            type: 'text/css',
          }),
        ),
      );
      document.head.appendChild(link1);
    });
    await waitForRAF(ctx.page);
    await ctx.page.evaluate(() => {
      const { record } = ((window as unknown) as IWindow).rrweb;

      record({
        inlineStylesheet: true,
        emit: ((window as unknown) as IWindow).emit,
      });
    });
    await waitForRAF(ctx.page);
    assertSnapshot(ctx.events);
  });

  it('captures mutations on adopted stylesheets', async () => {
    await ctx.page.evaluate(() => {
      return new Promise((resolve) => {
        document.body.innerHTML = `
        <div>div in outermost document</div>
        <iframe></iframe>
      `;

        const sheet = new CSSStyleSheet();
        // Add stylesheet to a document.

        document.adoptedStyleSheets = [sheet];

        const iframe = document.querySelector('iframe');
        const sheet2 = new (iframe!.contentWindow! as Window &
          typeof globalThis).CSSStyleSheet();

        // Add stylesheet to an IFrame document.
        iframe!.contentDocument!.adoptedStyleSheets = [sheet2];
        iframe!.contentDocument!.body.innerHTML = '<h1>h1 in iframe</h1>';

        const { record } = ((window as unknown) as IWindow).rrweb;
        record({
          emit: ((window as unknown) as IWindow).emit,
        });

        setTimeout(() => {
          sheet.replace!('div { color: yellow; }');
          sheet2.replace!('h1 { color: blue; }');
        }, 0);

        setTimeout(() => {
          sheet.replaceSync!('div { display: inline ; }');
          sheet2.replaceSync!('h1 { font-size: large; }');
        }, 5);

        setTimeout(() => {
          (sheet.cssRules[0] as CSSStyleRule).style.setProperty(
            'color',
            'green',
          );
          (sheet.cssRules[0] as CSSStyleRule).style.removeProperty('display');
          (sheet2.cssRules[0] as CSSStyleRule).style.setProperty(
            'font-size',
            'medium',
            'important',
          );
          sheet2.insertRule('h2 { color: red; }');
        }, 10);

        setTimeout(() => {
          sheet.insertRule('body { border: 2px solid blue; }', 1);
          sheet2.deleteRule(0);
        }, 15);

        setTimeout(() => {
          resolve(undefined);
        }, 20);
      });
    });
    await waitForRAF(ctx.page);
    assertSnapshot(ctx.events);
  });

  it('captures adopted stylesheets in nested shadow doms and iframes', async () => {
    await ctx.page.evaluate(() => {
      document.body.innerHTML = `
        <div id="shadow-host-1">entry</div>
      `;

      let shadowHost = document.querySelector('div')!;
      shadowHost!.attachShadow({ mode: 'open' });
      let iframeDocument: Document;
      const NestedDepth = 4;
      // construct nested shadow doms and iframe elements
      for (let i = 1; i <= NestedDepth; i++) {
        const shadowRoot = shadowHost.shadowRoot!;
        const iframeElement = document.createElement('iframe');
        shadowRoot.appendChild(iframeElement);
        iframeElement.id = `iframe-${i}`;
        iframeDocument = iframeElement.contentDocument!;
        shadowHost = iframeDocument.createElement('div');
        shadowHost.id = `shadow-host-${i + 1}`;
        iframeDocument.body.append(shadowHost);
        shadowHost!.attachShadow({ mode: 'open' });
      }

      const iframeWin = iframeDocument!.defaultView!;
      const sheet1 = new iframeWin.CSSStyleSheet();
      sheet1.replaceSync!('h1 {color: blue;}');
      iframeDocument!.adoptedStyleSheets = [sheet1];
      const sheet2 = new iframeWin.CSSStyleSheet();
      sheet2.replaceSync!('div {font-size: large;}');
      shadowHost.shadowRoot!.adoptedStyleSheets = [sheet2];

      const { record } = ((window as unknown) as IWindow).rrweb;
      record({
        emit: ((window as unknown) as IWindow).emit,
      });

      setTimeout(() => {
        sheet1.insertRule!('div { display: inline ; }', 1);
        sheet2.replaceSync!('h1 { font-size: large; }');
      }, 100);

      setTimeout(() => {
        const sheet3 = new iframeWin.CSSStyleSheet();
        sheet3.replaceSync!('span {background-color: red;}');
        iframeDocument!.adoptedStyleSheets = [sheet3, sheet2];
        shadowHost.shadowRoot!.adoptedStyleSheets = [sheet1, sheet3];
      }, 150);
    });
    await ctx.page.waitForTimeout(200);
    assertSnapshot(ctx.events);
  });

  it('captures stylesheets in iframes with `blob:` url', async () => {
    await ctx.page.evaluate(() => {
      const iframe = document.createElement('iframe');
      iframe.setAttribute('src', 'about:blank');
      document.body.appendChild(iframe);

      const linkEl = document.createElement('link');
      linkEl.setAttribute('rel', 'stylesheet');
      linkEl.setAttribute(
        'href',
        URL.createObjectURL(
          new Blob(['body { color: pink; }'], {
            type: 'text/css',
          }),
        ),
      );
      const iframeDoc = iframe.contentDocument!;
      iframeDoc.head.appendChild(linkEl);
    });
    await waitForRAF(ctx.page);
    await ctx.page.evaluate(() => {
      const { record } = ((window as unknown) as IWindow).rrweb;

      record({
        inlineStylesheet: true,
        emit: ((window as unknown) as IWindow).emit,
      });
    });
    await waitForRAF(ctx.page);
    assertSnapshot(ctx.events);
  });

  describe('loading stylesheets', () => {
    let server: Server;
    let serverURL: string;

    beforeAll(async () => {
      server = await startServer();
      serverURL = getServerURL(server);
    });

    beforeEach(async () => {
      ctx.page = await ctx.browser.newPage();
      await ctx.page.goto(`${serverURL}/html/hello-world.html`);
      await ctx.page.evaluate(ctx.code);
      ctx.events = [];
      await ctx.page.exposeFunction('emit', (e: eventWithTime) => {
        if (
          e.type === EventType.DomContentLoaded ||
          e.type === EventType.Load
        ) {
          return;
        }
        ctx.events.push(e);
      });

      ctx.page.on('console', (msg) => console.log('PAGE LOG:', msg.text()));
    });

    afterAll(async () => {
      await server.close();
    });

    it('captures stylesheets that are still loading', async () => {
      ctx.page.evaluate((serverURL) => {
        const { record } = ((window as unknown) as IWindow).rrweb;

        record({
          inlineStylesheet: true,
          emit: ((window as unknown) as IWindow).emit,
        });

        const link1 = document.createElement('link');
        link1.setAttribute('rel', 'stylesheet');
        link1.setAttribute('href', `${serverURL}/html/assets/style.css`);
        document.head.appendChild(link1);
      }, serverURL);

      await ctx.page.waitForResponse(`${serverURL}/html/assets/style.css`);
      await waitForRAF(ctx.page);

      assertSnapshot(ctx.events);
    });

    it('captures stylesheets in iframes that are still loading', async () => {
      ctx.page.evaluate(() => {
        const iframe = document.createElement('iframe');
        iframe.setAttribute('src', `/html/hello-world.html?2`);
        document.body.appendChild(iframe);

        const { record } = ((window as unknown) as IWindow).rrweb;

        record({
          inlineStylesheet: true,
          emit: ((window as unknown) as IWindow).emit,
        });
      });

      await ctx.page.waitForResponse(`${serverURL}/html/hello-world.html?2`);

      await waitForRAF(ctx.page);

      ctx.page.evaluate(() => {
        const iframe = document.querySelector('iframe')!;
        const iframeDoc = iframe.contentDocument!;
        const linkEl = document.createElement('link');
        linkEl.setAttribute('rel', 'stylesheet');
        linkEl.setAttribute('href', `/html/assets/style.css`);
        iframeDoc.head.appendChild(linkEl);
      });

      await ctx.page.waitForResponse(`${serverURL}/html/assets/style.css`);

      await waitForRAF(ctx.page);

      assertSnapshot(ctx.events);
    });
  });

  it('captures CORS stylesheets that are still loading', async () => {
    const corsStylesheetURL =
      'https://cdn.jsdelivr.net/npm/pure@2.85.0/index.css';

    // do not `await` the following function, otherwise `waitForResponse` _might_ not be called
    void ctx.page.evaluate((corsStylesheetURL) => {
      const { record } = ((window as unknown) as IWindow).rrweb;

      record({
        inlineStylesheet: true,
        emit: ((window as unknown) as IWindow).emit,
      });

      const link1 = document.createElement('link');
      link1.setAttribute('rel', 'stylesheet');
      link1.setAttribute('href', corsStylesheetURL);
      document.head.appendChild(link1);
    }, corsStylesheetURL);

    await ctx.page.waitForResponse(corsStylesheetURL); // wait for stylesheet to be loaded
    await waitForRAF(ctx.page); // wait for rrweb to emit events

    assertSnapshot(ctx.events);
  });

  it('captures adopted stylesheets in shadow doms and iframe', async () => {
    await ctx.page.evaluate(() => {
      return new Promise((resolve) => {
        document.body.innerHTML = `
        <div>div in outermost document</div>
        <div id="shadow-host1"></div>
        <div id="shadow-host2"></div>
        <iframe></iframe>
      `;

        const sheet = new CSSStyleSheet();
        sheet.replaceSync!(
          'div { color: yellow; } h2 { color: orange; } h3 { font-size: larger;}',
        );
        // Add stylesheet to a document.

        document.adoptedStyleSheets = [sheet];

        // Add stylesheet to a shadow host.
        const host = document.querySelector('#shadow-host1');
        const shadow = host!.attachShadow({ mode: 'open' });
        shadow.innerHTML =
          '<div>div in shadow dom 1</div><span>span in shadow dom 1</span>';
        const sheet2 = new CSSStyleSheet();

        sheet2.replaceSync!('span { color: red; }');

        shadow.adoptedStyleSheets = [sheet, sheet2];

        // Add stylesheet to an IFrame document.
        const iframe = document.querySelector('iframe');
        const sheet3 = new (iframe!.contentWindow! as IWindow &
          typeof globalThis).CSSStyleSheet();
        sheet3.replaceSync!('h1 { color: blue; }');

        iframe!.contentDocument!.adoptedStyleSheets = [sheet3];

        const ele = iframe!.contentDocument!.createElement('h1');
        ele.innerText = 'h1 in iframe';
        iframe!.contentDocument!.body.appendChild(ele);

        ((window as unknown) as IWindow).rrweb.record({
          emit: ((window.top as unknown) as IWindow).emit,
        });

        // Make incremental changes to shadow dom.
        setTimeout(() => {
          const host = document.querySelector('#shadow-host2');
          const shadow = host!.attachShadow({ mode: 'open' });
          shadow.innerHTML =
            '<div>div in shadow dom 2</div><span>span in shadow dom 2</span>';
          const sheet4 = new CSSStyleSheet();
          sheet4.replaceSync!('span { color: green; }');
          shadow.adoptedStyleSheets = [sheet, sheet4];

          document.adoptedStyleSheets = [sheet4, sheet, sheet2];

          const sheet5 = new (iframe!.contentWindow! as IWindow &
            typeof globalThis).CSSStyleSheet();
          sheet5.replaceSync!('h2 { color: purple; }');
          iframe!.contentDocument!.adoptedStyleSheets = [sheet5, sheet3];
        }, 10);

        setTimeout(() => {
          resolve(null);
        }, 20);
      });
    });
    await waitForRAF(ctx.page); // wait till events get sent

    assertSnapshot(ctx.events);
  });
});

describe('record iframes', function (this: ISuite) {
  jest.setTimeout(10_000);

  const ctx: ISuite = setup.call(
    this,
    `
      <!DOCTYPE html>
      <html>
        <body>
          <iframe srcdoc="<button>Mysterious Button</button>" />
        </body>
      </html>
    `,
  );

  it('captures iframe content in correct order', async () => {
    await ctx.page.evaluate(() => {
      const { record } = ((window as unknown) as IWindow).rrweb;
      record({
        emit: ((window as unknown) as IWindow).emit,
      });
    });
    await waitForRAF(ctx.page);
    // console.log(JSON.stringify(ctx.events));

    expect(ctx.events.length).toEqual(3);
    const eventTypes = ctx.events
      .filter(
        (e) =>
          e.type === EventType.IncrementalSnapshot ||
          e.type === EventType.FullSnapshot,
      )
      .map((e) => e.type);
    expect(eventTypes).toEqual([
      EventType.FullSnapshot,
      EventType.IncrementalSnapshot,
    ]);
  });

  it('captures stylesheet mutations in iframes', async () => {
    await ctx.page.evaluate(() => {
      const { record } = ((window as unknown) as IWindow).rrweb;
      record({
        // need to reference window.top for when we are in an iframe!
        emit: ((window.top as unknown) as IWindow).emit,
      });

      const iframe = document.querySelector('iframe');
      // outer timeout is needed to wait for initStyleSheetObserver on iframe to be set up
      setTimeout(() => {
        const idoc = (iframe as HTMLIFrameElement).contentDocument!;
        const styleElement = idoc.createElement('style');

        idoc.head.appendChild(styleElement);

        const styleSheet = <CSSStyleSheet>styleElement.sheet;
        styleSheet.insertRule('@media {}');
        const atMediaRule = styleSheet.cssRules[0] as CSSMediaRule;
        const atRuleIdx0 = atMediaRule.insertRule(
          'body { background: #000; }',
          0,
        );
        const ruleIdx0 = styleSheet.insertRule('body { background: #000; }'); // inserted before above
        // pre-serialization insert/delete above should be ignored
        setTimeout(() => {
          styleSheet.insertRule('body { color: #fff; }');
          atMediaRule.insertRule('body { color: #ccc; }', 0);
        }, 0);
        setTimeout(() => {
          styleSheet.deleteRule(ruleIdx0);
          (styleSheet.cssRules[0] as CSSStyleRule).style.setProperty(
            'color',
            'green',
          );
        }, 5);
        setTimeout(() => {
          atMediaRule.deleteRule(atRuleIdx0);
        }, 10);
      }, 10);
    });
    await ctx.page.waitForTimeout(50); // wait till setTimeout is called
    await waitForRAF(ctx.page); // wait till events get sent
    const styleRelatedEvents = ctx.events.filter(
      (e) =>
        e.type === EventType.IncrementalSnapshot &&
        (e.data.source === IncrementalSource.StyleSheetRule ||
          e.data.source === IncrementalSource.StyleDeclaration),
    );
    const addRuleCount = styleRelatedEvents.filter((e) =>
      Boolean((e.data as styleSheetRuleData).adds),
    ).length;
    const removeRuleCount = styleRelatedEvents.filter((e) =>
      Boolean((e.data as styleSheetRuleData).removes),
    ).length;
    expect(styleRelatedEvents.length).toEqual(5);
    expect(addRuleCount).toEqual(2);
    expect(removeRuleCount).toEqual(2);
    assertSnapshot(ctx.events);
  });
});<|MERGE_RESOLUTION|>--- conflicted
+++ resolved
@@ -10,8 +10,7 @@
   IncrementalSource,
   styleSheetRuleData,
   selectionData,
-<<<<<<< HEAD
-} from '../src/types';
+} from '@rrweb/types';
 import {
   assertSnapshot,
   getServerURL,
@@ -20,10 +19,6 @@
   waitForRAF,
 } from './utils';
 import type { Server } from 'http';
-=======
-} from '@rrweb/types';
-import { assertSnapshot, launchPuppeteer, waitForRAF } from './utils';
->>>>>>> 98e71cd0
 
 interface ISuite {
   code: string;
