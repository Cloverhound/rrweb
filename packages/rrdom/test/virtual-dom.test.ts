/**
 * @jest-environment jsdom
 */
import * as fs from 'fs';
import * as path from 'path';
<<<<<<< HEAD
import puppeteer from 'puppeteer';
import * as rollup from 'rollup';
import resolve from '@rollup/plugin-node-resolve';
import typescript from 'rollup-plugin-typescript2';
=======
import * as puppeteer from 'puppeteer';
>>>>>>> 227d43ab
import { JSDOM } from 'jsdom';
import {
  cdataNode,
  commentNode,
  documentNode,
  documentTypeNode,
  elementNode,
  Mirror,
  NodeType,
  NodeType as RRNodeType,
  textNode,
} from 'rrweb-snapshot';
import {
  buildFromDom,
  buildFromNode,
  createMirror,
  getDefaultSN,
  RRCanvasElement,
  RRDocument,
  RRElement,
  BaseRRNode as RRNode,
} from '../src';
import { compileTSCode } from './utils';

<<<<<<< HEAD
=======
const printRRDomCode = `
/**
 * Print the RRDom as a string.
 * @param rootNode the root node of the RRDom tree
 * @returns printed string
 */
function printRRDom(rootNode, mirror) {
  return walk(rootNode, mirror, '');
}
function walk(node, mirror, blankSpace) {
  let printText = \`\${blankSpace}\${mirror.getId(node)} \${node.toString()}\n\`;
  if(node instanceof rrdom.RRElement && node.shadowRoot)
    printText += walk(node.shadowRoot, mirror, blankSpace + '  ');
  for (const child of node.childNodes)
    printText += walk(child, mirror, blankSpace + '  ');
  if (node instanceof rrdom.RRIFrameElement)
    printText += walk(node.contentDocument, mirror, blankSpace + '  ');
  return printText;
}
`;

>>>>>>> 227d43ab
describe('RRDocument for browser environment', () => {
  jest.setTimeout(60_000);
  let mirror: Mirror;
  beforeEach(() => {
    mirror = new Mirror();
  });

  describe('create a RRNode from a real Node', () => {
    it('should support quicksmode documents', () => {
      // separate jsdom document as changes to the document would otherwise bleed into other tests
      const dom = new JSDOM();
      const document = dom.window.document;

      expect(document.doctype).toBeNull(); // confirm compatMode is 'BackCompat' in JSDOM

      const rrdom = new RRDocument();
      let rrNode = buildFromNode(document, rrdom, mirror)!;

      expect((rrNode as RRDocument).compatMode).toBe('BackCompat');
    });

    it('can patch serialized ID for an unserialized node', () => {
      // build from document
      expect(mirror.getMeta(document)).toBeNull();
      const rrdom = new RRDocument();
      let rrNode = buildFromNode(document, rrdom, mirror)!;
      expect(mirror.getMeta(document)).toBeDefined();
      expect(mirror.getId(document)).toEqual(-2);
      expect(rrNode).not.toBeNull();
      expect(rrdom.mirror.getMeta(rrNode)).toBeDefined();
      expect(rrdom.mirror.getMeta(rrNode)!.type).toEqual(RRNodeType.Document);
      expect(rrdom.mirror.getId(rrNode)).toEqual(-2);
      expect(rrNode).toBe(rrdom);

      // build from document type
      expect(mirror.getMeta(document.doctype!)).toBeNull();
      rrNode = buildFromNode(document.doctype!, rrdom, mirror)!;
      expect(mirror.getMeta(document.doctype!)).toBeDefined();
      expect(mirror.getId(document.doctype)).toEqual(-3);
      expect(rrNode).not.toBeNull();
      expect(rrdom.mirror.getMeta(rrNode)).toBeDefined();
      expect(rrdom.mirror.getMeta(rrNode)!.type).toEqual(
        RRNodeType.DocumentType,
      );
      expect(rrdom.mirror.getId(rrNode)).toEqual(-3);

      // build from element
      expect(mirror.getMeta(document.documentElement)).toBeNull();
      rrNode = buildFromNode(
        document.documentElement as unknown as Node,
        rrdom,
        mirror,
      )!;
      expect(mirror.getMeta(document.documentElement)).toBeDefined();
      expect(mirror.getId(document.documentElement)).toEqual(-4);
      expect(rrNode).not.toBeNull();
      expect(rrdom.mirror.getMeta(rrNode)).toBeDefined();
      expect(rrdom.mirror.getMeta(rrNode)!.type).toEqual(RRNodeType.Element);
      expect(rrdom.mirror.getId(rrNode)).toEqual(-4);

      // build from text
      const text = document.createTextNode('text');
      expect(mirror.getMeta(text)).toBeNull();
      rrNode = buildFromNode(text, rrdom, mirror)!;
      expect(mirror.getMeta(text)).toBeDefined();
      expect(mirror.getId(text)).toEqual(-5);
      expect(rrNode).not.toBeNull();
      expect(rrdom.mirror.getMeta(rrNode)).toBeDefined();
      expect(rrdom.mirror.getMeta(rrNode)!.type).toEqual(RRNodeType.Text);
      expect(rrdom.mirror.getId(rrNode)).toEqual(-5);

      // build from comment
      const comment = document.createComment('comment');
      expect(mirror.getMeta(comment)).toBeNull();
      rrNode = buildFromNode(comment, rrdom, mirror)!;
      expect(mirror.getMeta(comment)).toBeDefined();
      expect(mirror.getId(comment)).toEqual(-6);
      expect(rrNode).not.toBeNull();
      expect(rrdom.mirror.getMeta(rrNode)).toBeDefined();
      expect(rrdom.mirror.getMeta(rrNode)!.type).toEqual(RRNodeType.Comment);
      expect(rrdom.mirror.getId(rrNode)).toEqual(-6);

      // build from CDATASection
      const xmlDoc = new DOMParser().parseFromString(
        '<xml></xml>',
        'application/xml',
      );
      const cdata = 'Some <CDATA> data & then some';
      var cdataSection = xmlDoc.createCDATASection(cdata);
      expect(mirror.getMeta(cdataSection)).toBeNull();
      expect(mirror.getMeta(cdataSection)).toBeNull();
      rrNode = buildFromNode(cdataSection, rrdom, mirror)!;
      expect(mirror.getMeta(cdataSection)).toBeDefined();
      expect(mirror.getId(cdataSection)).toEqual(-7);
      expect(rrNode).not.toBeNull();
      expect(rrdom.mirror.getMeta(rrNode)).toBeDefined();
      expect(rrdom.mirror.getMeta(rrNode)!.type).toEqual(RRNodeType.CDATA);
      expect(rrdom.mirror.getId(rrNode)).toEqual(-7);
      expect(rrNode.textContent).toEqual(cdata);
    });

    it('can record scroll position from HTMLElements', () => {
      expect(document.body.scrollLeft).toEqual(0);
      expect(document.body.scrollTop).toEqual(0);
      const rrdom = new RRDocument();
      let rrNode = buildFromNode(document.body, rrdom, mirror)!;
      expect((rrNode as RRElement).scrollLeft).toBeUndefined();
      expect((rrNode as RRElement).scrollTop).toBeUndefined();

      document.body.scrollLeft = 100;
      document.body.scrollTop = 200;
      expect(document.body.scrollLeft).toEqual(100);
      expect(document.body.scrollTop).toEqual(200);
      rrNode = buildFromNode(document.body, rrdom, mirror)!;
      expect((rrNode as RRElement).scrollLeft).toEqual(100);
      expect((rrNode as RRElement).scrollTop).toEqual(200);
    });

    it('can build contentDocument from an iframe element', () => {
      const iframe = document.createElement('iframe');
      document.body.appendChild(iframe);
      expect(iframe.contentDocument).not.toBeNull();
      const rrdom = new RRDocument();
      const RRIFrame = rrdom.createElement('iframe');
      const rrNode = buildFromNode(
        iframe.contentDocument!,
        rrdom,
        mirror,
        RRIFrame,
      )!;
      expect(rrNode).not.toBeNull();
      expect(rrdom.mirror.getMeta(rrNode)).toBeDefined();
      expect(rrdom.mirror.getMeta(rrNode)!.type).toEqual(RRNodeType.Document);
      expect(rrdom.mirror.getId(rrNode)).toEqual(-2);
      expect(mirror.getId(iframe.contentDocument)).toEqual(-2);
      expect(rrNode).toBe(RRIFrame.contentDocument);
    });

    it('can build from a shadow dom', () => {
      const div = document.createElement('div');
      div.attachShadow({ mode: 'open' });
      expect(div.shadowRoot).toBeDefined();
      const rrdom = new RRDocument();
      const parentRRNode = rrdom.createElement('div');
      const rrNode = buildFromNode(
        div.shadowRoot!,
        rrdom,
        mirror,
        parentRRNode,
      )!;
      expect(rrNode).not.toBeNull();
      expect(rrdom.mirror.getMeta(rrNode)).toBeDefined();
      expect(rrdom.mirror.getId(rrNode)).toEqual(-2);
      expect(mirror.getId(div.shadowRoot)).toEqual(-2);
      expect(rrNode.RRNodeType).toEqual(RRNodeType.Element);
      expect((rrNode as RRElement).tagName).toEqual('SHADOWROOT');
      expect(rrNode).toBe(parentRRNode.shadowRoot);
    });
  });

  describe('create a RRDocument from a html document', () => {
    let browser: puppeteer.Browser;
    let code: string;
    let page: puppeteer.Page;

    beforeAll(async () => {
      browser = await puppeteer.launch();
<<<<<<< HEAD
      const bundle = await rollup.rollup({
        input: path.resolve(__dirname, '../src/index.ts'),
        plugins: [
          (resolve() as unknown) as rollup.Plugin,
          (typescript({
            tsconfigOverride: { compilerOptions: { module: 'ESNext' } },
          }) as unknown) as rollup.Plugin,
        ],
      });
      const {
        output: [{ code: _code }],
      } = await bundle.generate({
        name: 'rrdom',
        format: 'iife',
      });
      code = _code;
=======
      code = await compileTSCode(path.resolve(__dirname, '../src/index.ts'));
>>>>>>> 227d43ab
    });
    afterAll(async () => {
      await browser.close();
    });

    beforeEach(async () => {
      page = await browser.newPage();
      await page.goto('about:blank');
      await page.evaluate(code);
    });

    afterEach(async () => {
      await page.close();
    });
    it('can build from a common html', async () => {
      await page.setContent(getHtml('main.html'));
      const result = await page.evaluate(`
        const doc = new rrdom.RRDocument();
        rrdom.buildFromDom(document, undefined, doc);
        rrdom.printRRDom(doc, doc.mirror);
      `);
      expect(result).toMatchSnapshot();
    });

    it('can build from an iframe html ', async () => {
      await page.setContent(getHtml('iframe.html'));
      const result = await page.evaluate(`
        const doc = new rrdom.RRDocument();
        rrdom.buildFromDom(document, undefined, doc);
        rrdom.printRRDom(doc, doc.mirror);
      `);
      expect(result).toMatchSnapshot();
    });

    it('can build from a html containing nested shadow doms', async () => {
      await page.setContent(getHtml('shadow-dom.html'));
      const result = await page.evaluate(`
        const doc = new rrdom.RRDocument();
        rrdom.buildFromDom(document, undefined, doc);
        rrdom.printRRDom(doc, doc.mirror);
      `);
      expect(result).toMatchSnapshot();
    });

    it('can build from a xml page', async () => {
      const result = await page.evaluate(`
      var docu = new DOMParser().parseFromString('<xml></xml>', 'application/xml');
      var cdata = docu.createCDATASection('Some <CDATA> data & then some');
      docu.getElementsByTagName('xml')[0].appendChild(cdata);
      // Displays: <xml><![CDATA[Some <CDATA> data & then some]]></xml>

      const doc = new rrdom.RRDocument();
      rrdom.buildFromDom(docu, undefined, doc);
      rrdom.printRRDom(doc, doc.mirror);
      `);
      expect(result).toMatchSnapshot();
    });
  });

  describe('RRDocument build for virtual dom', () => {
    it('can access a unique, decremented unserializedId every time', () => {
      const node = new RRDocument();
      for (let i = 2; i <= 100; i++) expect(node.unserializedId).toBe(-i);
    });

    it('can create a new RRDocument', () => {
      const dom = new RRDocument();
      const newDom = dom.createDocument('', '');
      expect(newDom).toBeInstanceOf(RRDocument);
    });

    it('can create a new RRDocument receiving a mirror parameter', () => {
      const mirror = createMirror();
      const dom = new RRDocument(mirror);
      const newDom = dom.createDocument('', '');
      expect(newDom).toBeInstanceOf(RRDocument);
      expect(dom.mirror).toBe(mirror);
    });

    it('can build a RRDocument from a real Dom', () => {
      const result = buildFromDom(document, mirror);
      expect(result.childNodes.length).toBe(2);
      expect(result.documentElement).toBeDefined();
      expect(result.head).toBeDefined();
      expect(result.head!.tagName).toBe('HEAD');
      expect(result.body).toBeDefined();
      expect(result.body!.tagName).toBe('BODY');
    });

    it('can destroy a RRDocument tree', () => {
      const dom = new RRDocument();
      const node1 = dom.createDocumentType('', '', '');
      dom.appendChild(node1);
      dom.mirror.add(node1, {
        id: 0,
        type: NodeType.DocumentType,
        name: '',
        publicId: '',
        systemId: '',
      });
      const node2 = dom.createElement('html');
      dom.appendChild(node2);
      dom.mirror.add(node1, {
        id: 1,
        type: NodeType.Document,
        childNodes: [],
      });

      expect(dom.childNodes.length).toEqual(2);
      expect(dom.mirror.has(0)).toBeTruthy();
      expect(dom.mirror.has(1)).toBeTruthy();

      dom.destroyTree();
      expect(dom.childNodes.length).toEqual(0);
      expect(dom.mirror.has(0)).toBeFalsy();
      expect(dom.mirror.has(1)).toBeFalsy();
    });

    it('can close and open a RRDocument', () => {
      const dom = new RRDocument();
      const documentType = dom.createDocumentType('html', '', '');
      dom.appendChild(documentType);
      expect(dom.childNodes[0]).toBe(documentType);
      expect(dom.unserializedId).toBe(-2);
      expect(dom.unserializedId).toBe(-3);
      expect(dom.close());
      expect(dom.open());
      expect(dom.childNodes.length).toEqual(0);
      expect(dom.unserializedId).toBe(-2);
    });

    it('can execute a dummy getContext function in RRCanvasElement', () => {
      const canvas = new RRCanvasElement('CANVAS');
      expect(canvas.getContext).toBeDefined();
      expect(canvas.getContext()).toBeNull();
    });

    describe('Mirror in the RRDocument', () => {
      it('should have a mirror to store id and node', () => {
        const dom = new RRDocument();
        expect(dom.mirror).toBeDefined();
        const node1 = dom.createElement('div');
        dom.mirror.add(node1, getDefaultSN(node1, 0));

        const node2 = dom.createTextNode('text');
        dom.mirror.add(node2, getDefaultSN(node2, 1));

        expect(dom.mirror.getNode(0)).toBe(node1);
        expect(dom.mirror.getNode(1)).toBe(node2);
        expect(dom.mirror.getNode(2)).toBeNull();
        expect(dom.mirror.getNode(-1)).toBeNull();
      });

      it('can get node id', () => {
        const dom = new RRDocument();
        const node1 = dom.createElement('div');
        dom.mirror.add(node1, getDefaultSN(node1, 0));

        expect(dom.mirror.getId(node1)).toEqual(0);
        const node2 = dom.createTextNode('text');
        expect(dom.mirror.getId(node2)).toEqual(-1);
        expect(dom.mirror.getId(null as unknown as RRNode)).toEqual(-1);
      });

      it('has() should return whether the mirror has an ID', () => {
        const dom = new RRDocument();
        const node1 = dom.createElement('div');
        dom.mirror.add(node1, getDefaultSN(node1, 0));
        const node2 = dom.createTextNode('text');
        dom.mirror.add(node2, getDefaultSN(node2, 1));
        expect(dom.mirror.has(0)).toBeTruthy();
        expect(dom.mirror.has(1)).toBeTruthy();
        expect(dom.mirror.has(2)).toBeFalsy();
        expect(dom.mirror.has(-1)).toBeFalsy();
      });

      it('can remove node from the mirror', () => {
        const dom = new RRDocument();
        const node1 = dom.createElement('div');
        dom.mirror.add(node1, getDefaultSN(node1, 0));
        const node2 = dom.createTextNode('text');
        dom.mirror.add(node2, getDefaultSN(node2, 1));
        node1.appendChild(node2);
        expect(dom.mirror.has(0)).toBeTruthy();
        expect(dom.mirror.has(1)).toBeTruthy();
        dom.mirror.removeNodeFromMap(node2);
        expect(dom.mirror.has(0)).toBeTruthy();
        expect(dom.mirror.has(1)).toBeFalsy();

        dom.mirror.add(node2, getDefaultSN(node2, 1));
        expect(dom.mirror.has(1)).toBeTruthy();
        // To remove node1 and its child node2 from the mirror.
        dom.mirror.removeNodeFromMap(node1);
        expect(dom.mirror.has(0)).toBeFalsy();
        expect(dom.mirror.has(1)).toBeFalsy();
      });

      it('can reset the mirror', () => {
        const dom = new RRDocument();
        const node1 = dom.createElement('div');
        dom.mirror.add(node1, getDefaultSN(node1, 0));
        const node2 = dom.createTextNode('text');
        dom.mirror.add(node2, getDefaultSN(node2, 1));
        expect(dom.mirror.has(0)).toBeTruthy();
        expect(dom.mirror.has(1)).toBeTruthy();

        dom.mirror.reset();
        expect(dom.mirror.has(0)).toBeFalsy();
        expect(dom.mirror.has(1)).toBeFalsy();
      });

      it('hasNode() should return whether the mirror has a node', () => {
        const dom = new RRDocument();
        const node1 = dom.createElement('div');
        const node2 = dom.createTextNode('text');
        expect(dom.mirror.hasNode(node1)).toBeFalsy();
        dom.mirror.add(node1, getDefaultSN(node1, 0));
        expect(dom.mirror.hasNode(node1)).toBeTruthy();
        expect(dom.mirror.hasNode(node2)).toBeFalsy();
        dom.mirror.add(node2, getDefaultSN(node2, 1));
        expect(dom.mirror.hasNode(node2)).toBeTruthy();
      });

      it('can get all IDs from the mirror', () => {
        const dom = new RRDocument();
        expect(dom.mirror.getIds().length).toBe(0);
        const node1 = dom.createElement('div');
        dom.mirror.add(node1, getDefaultSN(node1, 0));
        const node2 = dom.createTextNode('text');
        dom.mirror.add(node2, getDefaultSN(node2, 1));
        expect(dom.mirror.getIds().length).toBe(2);
        expect(dom.mirror.getIds()).toStrictEqual([0, 1]);
      });

      it('can replace nodes', () => {
        const dom = new RRDocument();
        expect(dom.mirror.getIds().length).toBe(0);
        const node1 = dom.createElement('div');
        dom.mirror.add(node1, getDefaultSN(node1, 0));
        expect(dom.mirror.getNode(0)).toBe(node1);
        const node2 = dom.createTextNode('text');
        dom.mirror.replace(0, node2);
        expect(dom.mirror.getNode(0)).toBe(node2);
      });
    });
  });

  describe('can get default SN value from a RRNode', () => {
    const rrdom = new RRDocument();
    it('can get from RRDocument', () => {
      const node = rrdom;
      const sn = getDefaultSN(node, 1);
      expect(sn).toBeDefined();
      expect(sn.type).toEqual(RRNodeType.Document);
      expect((sn as documentNode).childNodes).toBeInstanceOf(Array);
    });

    it('can get from RRDocumentType', () => {
      const name = 'name',
        publicId = 'publicId',
        systemId = 'systemId';
      const node = rrdom.createDocumentType(name, publicId, systemId);
      const sn = getDefaultSN(node, 1);

      expect(sn).toBeDefined();
      expect(sn.type).toEqual(RRNodeType.DocumentType);
      expect((sn as documentTypeNode).name).toEqual(name);
      expect((sn as documentTypeNode).publicId).toEqual(publicId);
      expect((sn as documentTypeNode).systemId).toEqual(systemId);
    });

    it('can get from RRElement', () => {
      const node = rrdom.createElement('div');
      const sn = getDefaultSN(node, 1);

      expect(sn).toBeDefined();
      expect(sn.type).toEqual(RRNodeType.Element);
      expect((sn as elementNode).tagName).toEqual('div');
      expect((sn as elementNode).attributes).toBeDefined();
      expect((sn as elementNode).childNodes).toBeInstanceOf(Array);
    });

    it('can get from RRText', () => {
      const node = rrdom.createTextNode('text');
      const sn = getDefaultSN(node, 1);

      expect(sn).toBeDefined();
      expect(sn.type).toEqual(RRNodeType.Text);
      expect((sn as textNode).textContent).toEqual('text');
    });

    it('can get from RRComment', () => {
      const node = rrdom.createComment('comment');
      const sn = getDefaultSN(node, 1);

      expect(sn).toBeDefined();
      expect(sn.type).toEqual(RRNodeType.Comment);
      expect((sn as commentNode).textContent).toEqual('comment');
    });

    it('can get from RRCDATASection', () => {
      const node = rrdom.createCDATASection('data');
      const sn = getDefaultSN(node, 1);

      expect(sn).toBeDefined();
      expect(sn.type).toEqual(RRNodeType.CDATA);
      expect((sn as cdataNode).textContent).toEqual('');
    });
  });
});
function getHtml(fileName: string) {
  const filePath = path.resolve(__dirname, `./html/${fileName}`);
  return fs.readFileSync(filePath, 'utf8');
}<|MERGE_RESOLUTION|>--- conflicted
+++ resolved
@@ -3,14 +3,7 @@
  */
 import * as fs from 'fs';
 import * as path from 'path';
-<<<<<<< HEAD
-import puppeteer from 'puppeteer';
-import * as rollup from 'rollup';
-import resolve from '@rollup/plugin-node-resolve';
-import typescript from 'rollup-plugin-typescript2';
-=======
 import * as puppeteer from 'puppeteer';
->>>>>>> 227d43ab
 import { JSDOM } from 'jsdom';
 import {
   cdataNode,
@@ -35,30 +28,6 @@
 } from '../src';
 import { compileTSCode } from './utils';
 
-<<<<<<< HEAD
-=======
-const printRRDomCode = `
-/**
- * Print the RRDom as a string.
- * @param rootNode the root node of the RRDom tree
- * @returns printed string
- */
-function printRRDom(rootNode, mirror) {
-  return walk(rootNode, mirror, '');
-}
-function walk(node, mirror, blankSpace) {
-  let printText = \`\${blankSpace}\${mirror.getId(node)} \${node.toString()}\n\`;
-  if(node instanceof rrdom.RRElement && node.shadowRoot)
-    printText += walk(node.shadowRoot, mirror, blankSpace + '  ');
-  for (const child of node.childNodes)
-    printText += walk(child, mirror, blankSpace + '  ');
-  if (node instanceof rrdom.RRIFrameElement)
-    printText += walk(node.contentDocument, mirror, blankSpace + '  ');
-  return printText;
-}
-`;
-
->>>>>>> 227d43ab
 describe('RRDocument for browser environment', () => {
   jest.setTimeout(60_000);
   let mirror: Mirror;
@@ -226,26 +195,7 @@
 
     beforeAll(async () => {
       browser = await puppeteer.launch();
-<<<<<<< HEAD
-      const bundle = await rollup.rollup({
-        input: path.resolve(__dirname, '../src/index.ts'),
-        plugins: [
-          (resolve() as unknown) as rollup.Plugin,
-          (typescript({
-            tsconfigOverride: { compilerOptions: { module: 'ESNext' } },
-          }) as unknown) as rollup.Plugin,
-        ],
-      });
-      const {
-        output: [{ code: _code }],
-      } = await bundle.generate({
-        name: 'rrdom',
-        format: 'iife',
-      });
-      code = _code;
-=======
       code = await compileTSCode(path.resolve(__dirname, '../src/index.ts'));
->>>>>>> 227d43ab
     });
     afterAll(async () => {
       await browser.close();
