--- conflicted
+++ resolved
@@ -33,16 +33,11 @@
     "@rollup/plugin-commonjs": "^20.0.0",
     "@types/jest": "^27.4.1",
     "@types/puppeteer": "^5.4.4",
-<<<<<<< HEAD
-    "@types/rewire": "^2.5.28",
-=======
->>>>>>> 72874f2f
     "@typescript-eslint/eslint-plugin": "^5.23.0",
     "@typescript-eslint/parser": "^5.23.0",
     "eslint": "^8.15.0",
     "jest": "^27.5.1",
     "puppeteer": "^9.1.1",
-    "rewire": "^6.0.0",
     "rollup": "^2.56.3",
     "rollup-plugin-terser": "^7.0.2",
     "rollup-plugin-typescript2": "^0.31.2",
