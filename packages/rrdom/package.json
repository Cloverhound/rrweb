{
  "name": "rrdom",
  "version": "0.1.6",
  "homepage": "https://github.com/rrweb-io/rrweb/tree/main/packages/rrdom#readme",
  "license": "MIT",
  "type": "module",
  "main": "./dist/rrdom.umd.cjs",
  "module": "./dist/rrdom.js",
  "unpkg": "./dist/rrdom.umd.cjs",
  "typings": "dist/index.d.ts",
  "exports": {
    ".": {
      "import": "./dist/rrdom.js",
      "require": "./dist/rrdom.umd.cjs"
    }
  },
  "files": [
    "dist"
  ],
  "repository": {
    "type": "git",
    "url": "git+https://github.com/rrweb-io/rrweb.git"
  },
  "scripts": {
    "dev": "vite",
    "build": "tsc -noEmit && vite build",
    "check-types": "tsc -noEmit",
    "test": "jest",
    "prepublish": "npm run build",
    "lint": "yarn eslint src/**/*.ts"
  },
  "bugs": {
    "url": "https://github.com/rrweb-io/rrweb/issues"
  },
  "devDependencies": {
    "@types/jest": "^27.4.1",
    "@types/puppeteer": "^5.4.4",
    "@typescript-eslint/eslint-plugin": "^5.23.0",
    "@typescript-eslint/parser": "^5.23.0",
    "eslint": "^8.15.0",
    "jest": "^27.5.1",
    "puppeteer": "^9.1.1",
    "ts-jest": "^27.1.3",
<<<<<<< HEAD
    "@rrweb/types": "^0.0.1",
    "typescript": "^4.7.3",
    "vite": "^3.2.0-beta.2",
    "vite-plugin-dts": "^1.6.6"
=======
    "@rrweb/types": "^2.0.0-alpha.3",
    "typescript": "^4.7.3"
>>>>>>> e08d0398
  },
  "dependencies": {
    "rrweb-snapshot": "^2.0.0-alpha.3"
  }
}<|MERGE_RESOLUTION|>--- conflicted
+++ resolved
@@ -41,15 +41,10 @@
     "jest": "^27.5.1",
     "puppeteer": "^9.1.1",
     "ts-jest": "^27.1.3",
-<<<<<<< HEAD
-    "@rrweb/types": "^0.0.1",
+    "@rrweb/types": "^2.0.0-alpha.3",
     "typescript": "^4.7.3",
     "vite": "^3.2.0-beta.2",
     "vite-plugin-dts": "^1.6.6"
-=======
-    "@rrweb/types": "^2.0.0-alpha.3",
-    "typescript": "^4.7.3"
->>>>>>> e08d0398
   },
   "dependencies": {
     "rrweb-snapshot": "^2.0.0-alpha.3"
