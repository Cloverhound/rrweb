--- conflicted
+++ resolved
@@ -43,12 +43,8 @@
     "rollup-plugin-terser": "^7.0.2",
     "rollup-plugin-typescript2": "^0.31.2",
     "rollup-plugin-web-worker-loader": "^1.6.1",
-<<<<<<< HEAD
     "ts-jest": "^28.0.0",
-=======
-    "ts-jest": "^27.1.3",
     "@rrweb/types": "^2.0.0-alpha.3",
->>>>>>> e08d0398
     "typescript": "^4.7.3"
   },
   "dependencies": {
